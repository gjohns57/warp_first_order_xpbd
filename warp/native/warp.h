/** Copyright (c) 2022 NVIDIA CORPORATION.  All rights reserved.
 * NVIDIA CORPORATION and its licensors retain all intellectual property
 * and proprietary rights in and to this software, related documentation
 * and any modifications thereto.  Any use, reproduction, disclosure or
 * distribution of this software and related documentation without an express
 * license agreement from NVIDIA CORPORATION is strictly prohibited.
 */

#pragma once

// defines all crt + builtin types
#include "builtin.h"

// this is the core runtime API exposed on the DLL level
extern "C"
{
    WP_API int init();
    //WP_API void shutdown();

    WP_API void* alloc_host(size_t s);
    WP_API void* alloc_device(void* context, size_t s);

    WP_API void free_host(void* ptr);
    WP_API void free_device(void* context, void* ptr);

    // all memcpys are performed asynchronously
    WP_API void memcpy_h2h(void* dest, void* src, size_t n);
    WP_API void memcpy_h2d(void* context, void* dest, void* src, size_t n);
    WP_API void memcpy_d2h(void* context, void* dest, void* src, size_t n);
    WP_API void memcpy_d2d(void* context, void* dest, void* src, size_t n);
    WP_API void memcpy_peer(void* dest_context, void* dest, void* src_context, void* src, size_t n);

    // all memsets are performed asynchronously
    WP_API void memset_host(void* dest, int value, size_t n);
    WP_API void memset_device(void* context, void* dest, int value, size_t n);

<<<<<<< HEAD
    // create a user-accessible copy of the mesh, it is the 
    // users responsibility to keep-alive the points/tris data for the duration of the mesh lifetime
=======
    // create a user-accesible copy of the mesh, it is the 
    // users reponsibility to keep-alive the points/tris data for the duration of the mesh lifetime
	WP_API uint64_t bvh_create_host(wp::vec3* lowers, wp::vec3* uppers, int num_bounds);
	WP_API void bvh_destroy_host(uint64_t id);
    WP_API void bvh_refit_host(uint64_t id);

	WP_API uint64_t bvh_create_device(void* context, wp::vec3* lowers, wp::vec3* uppers, int num_bounds);
	WP_API void bvh_destroy_device(uint64_t id);
    WP_API void bvh_refit_device(uint64_t id);

>>>>>>> 7db69573
	WP_API uint64_t mesh_create_host(wp::vec3* points, wp::vec3* velocities, int* tris, int num_points, int num_tris);
	WP_API void mesh_destroy_host(uint64_t id);
    WP_API void mesh_refit_host(uint64_t id);

	WP_API uint64_t mesh_create_device(void* context, wp::vec3* points, wp::vec3* velocities, int* tris, int num_points, int num_tris);
	WP_API void mesh_destroy_device(uint64_t id);
    WP_API void mesh_refit_device(uint64_t id);

    WP_API uint64_t hash_grid_create_host(int dim_x, int dim_y, int dim_z);
    WP_API void hash_grid_reserve_host(uint64_t id, int num_points);
    WP_API void hash_grid_destroy_host(uint64_t id);
    WP_API void hash_grid_update_host(uint64_t id, float cell_width, const wp::vec3* positions, int num_points);

    WP_API uint64_t hash_grid_create_device(void* context, int dim_x, int dim_y, int dim_z);
    WP_API void hash_grid_reserve_device(uint64_t id, int num_points);
    WP_API void hash_grid_destroy_device(uint64_t id);
    WP_API void hash_grid_update_device(uint64_t id, float cell_width, const wp::vec3* positions, int num_points);

    WP_API uint64_t volume_create_host(void* buf, uint64_t size);
    WP_API void volume_get_buffer_info_host(uint64_t id, void** buf, uint64_t* size);
    WP_API void volume_destroy_host(uint64_t id);

    WP_API uint64_t volume_create_device(void* context, void* buf, uint64_t size);
    WP_API uint64_t volume_f_from_tiles_device(void* context, void* points, int num_points, float voxel_size, float bg_value, float tx, float ty, float tz, bool points_in_world_space);
    WP_API uint64_t volume_v_from_tiles_device(void* context, void* points, int num_points, float voxel_size, float bg_value_x, float bg_value_y, float bg_value_z, float tx, float ty, float tz, bool points_in_world_space);
    WP_API void volume_get_buffer_info_device(uint64_t id, void** buf, uint64_t* size);
    WP_API void volume_destroy_device(uint64_t id);

    WP_API uint64_t marching_cubes_create_device(void* context);
    WP_API void marching_cubes_destroy_device(uint64_t id);
    WP_API int marching_cubes_surface_device(uint64_t id, const float* field, int nx, int ny, int nz, float threshold, wp::vec3* verts, int* triangles, int max_verts, int max_tris, int* out_num_verts, int* out_num_tris);

    WP_API void array_inner_host(uint64_t a, uint64_t b, uint64_t out, int len);
    WP_API void array_sum_host(uint64_t a, uint64_t out, int len);

    WP_API void array_inner_device(uint64_t a, uint64_t b, uint64_t out, int len);
    WP_API void array_sum_device(uint64_t a, uint64_t out, int len);

    WP_API int cuda_device_get_count();
    WP_API void* cuda_device_get_primary_context(int ordinal);
    WP_API const char* cuda_device_get_name(int ordinal);
    WP_API int cuda_device_get_arch(int ordinal);
    WP_API int cuda_device_is_uva(int ordinal);

    WP_API void* cuda_context_get_current();
    WP_API void cuda_context_set_current(void* context);
    WP_API void cuda_context_push_current(void* context);
    WP_API void cuda_context_pop_current();
    WP_API void* cuda_context_create(int device_ordinal);
    WP_API void cuda_context_destroy(void* context);
    WP_API int cuda_context_get_device_ordinal(void* context);
    WP_API int cuda_context_is_primary(void* context);
    WP_API void* cuda_context_get_stream(void* context);
    WP_API int cuda_context_can_access_peer(void* context, void* peer_context);
    WP_API int cuda_context_enable_peer_access(void* context, void* peer_context);

    // ensures all device side operations have completed in the current context
    WP_API void cuda_context_synchronize(void* context);

    // return cudaError_t code
    WP_API uint64_t cuda_context_check(void* context);

    WP_API void* cuda_stream_get_current();

    WP_API void cuda_graph_begin_capture(void* context);
    WP_API void* cuda_graph_end_capture(void* context);
    WP_API void cuda_graph_launch(void* context, void* graph);
    WP_API void cuda_graph_destroy(void* context, void* graph);

    WP_API size_t cuda_compile_program(const char* cuda_src, int arch, const char* include_dir, bool debug, bool verbose, bool verify_fp, const char* output_file);

    WP_API void* cuda_load_module(void* context, const char* ptx);
    WP_API void cuda_unload_module(void* context, void* module);
    WP_API void* cuda_get_kernel(void* context, void* module, const char* name);
    WP_API size_t cuda_launch_kernel(void* context, void* kernel, size_t dim, void** args);

    WP_API void cuda_set_context_restore_policy(bool always_restore);
    WP_API int cuda_get_context_restore_policy();

} // extern "C"<|MERGE_RESOLUTION|>--- conflicted
+++ resolved
@@ -34,12 +34,6 @@
     WP_API void memset_host(void* dest, int value, size_t n);
     WP_API void memset_device(void* context, void* dest, int value, size_t n);
 
-<<<<<<< HEAD
-    // create a user-accessible copy of the mesh, it is the 
-    // users responsibility to keep-alive the points/tris data for the duration of the mesh lifetime
-=======
-    // create a user-accesible copy of the mesh, it is the 
-    // users reponsibility to keep-alive the points/tris data for the duration of the mesh lifetime
 	WP_API uint64_t bvh_create_host(wp::vec3* lowers, wp::vec3* uppers, int num_bounds);
 	WP_API void bvh_destroy_host(uint64_t id);
     WP_API void bvh_refit_host(uint64_t id);
@@ -48,7 +42,8 @@
 	WP_API void bvh_destroy_device(uint64_t id);
     WP_API void bvh_refit_device(uint64_t id);
 
->>>>>>> 7db69573
+    // create a user-accessible copy of the mesh, it is the 
+    // users responsibility to keep-alive the points/tris data for the duration of the mesh lifetime
 	WP_API uint64_t mesh_create_host(wp::vec3* points, wp::vec3* velocities, int* tris, int num_points, int num_tris);
 	WP_API void mesh_destroy_host(uint64_t id);
     WP_API void mesh_refit_host(uint64_t id);
