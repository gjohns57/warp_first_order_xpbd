/** Copyright (c) 2022 NVIDIA CORPORATION.  All rights reserved.
 * NVIDIA CORPORATION and its licensors retain all intellectual property
 * and proprietary rights in and to this software, related documentation
 * and any modifications thereto.  Any use, reproduction, disclosure or
 * distribution of this software and related documentation without an express
 * license agreement from NVIDIA CORPORATION is strictly prohibited.
 */

#include "warp.h"
#include "cuda_util.h"

#include <nvrtc.h>
#include <nvPTXCompiler.h>

#include <map>
#include <vector>

#define check_nvrtc(code) (check_nvrtc_result(code, __FILE__, __LINE__))
#define check_nvptx(code) (check_nvptx_result(code, __FILE__, __LINE__))

bool check_nvrtc_result(nvrtcResult result, const char* file, int line)
{
    if (result == NVRTC_SUCCESS)
        return true;

    const char* error_string = nvrtcGetErrorString(result);
    fprintf(stderr, "Warp NVRTC compilation error %u: %s (%s:%d)\n", unsigned(result), error_string, file, line);
    return false;
}

bool check_nvptx_result(nvPTXCompileResult result, const char* file, int line)
{
    if (result == NVPTXCOMPILE_SUCCESS)
        return true;

    const char* error_string;
    switch (result)
    {
    case NVPTXCOMPILE_ERROR_INVALID_COMPILER_HANDLE:
        error_string = "Invalid compiler handle";
        break;
    case NVPTXCOMPILE_ERROR_INVALID_INPUT:
        error_string = "Invalid input";
        break;
    case NVPTXCOMPILE_ERROR_COMPILATION_FAILURE:
        error_string = "Compilation failure";
        break;
    case NVPTXCOMPILE_ERROR_INTERNAL:
        error_string = "Internal error";
        break;
    case NVPTXCOMPILE_ERROR_OUT_OF_MEMORY:
        error_string = "Out of memory";
        break;
    case NVPTXCOMPILE_ERROR_COMPILER_INVOCATION_INCOMPLETE:
        error_string = "Incomplete compiler invocation";
        break;
    case NVPTXCOMPILE_ERROR_UNSUPPORTED_PTX_VERSION:
        error_string = "Unsupported PTX version";
        break;
    default:
        error_string = "Unknown error";
        break;
    }

    fprintf(stderr, "Warp PTX compilation error %u: %s (%s:%d)\n", unsigned(result), error_string, file, line);
    return false;
}


struct DeviceInfo
{
    static constexpr int kNameLen = 128;

    CUdevice device = -1;
    int ordinal = -1;
    char name[kNameLen] = "";
    int arch = 0;
    int is_uva = 0;
};

struct ContextInfo
{
    DeviceInfo* device_info = NULL;

    CUstream stream = NULL; // created when needed
};

// cached info for all devices, indexed by ordinal
static std::vector<DeviceInfo> g_devices;

// maps CUdevice to DeviceInfo
static std::map<CUdevice, DeviceInfo*> g_device_map;

// cached info for all known contexts
static std::map<CUcontext, ContextInfo> g_contexts;


void cuda_set_context_restore_policy(bool always_restore)
{
    ContextGuard::always_restore = always_restore;
}

int cuda_get_context_restore_policy()
{
    return int(ContextGuard::always_restore);
}

int cuda_init()
{
    if (!init_cuda_driver())
        return -1;

    int deviceCount = 0;
    if (check_cu(cuDeviceGetCount_f(&deviceCount)))
    {
        g_devices.resize(deviceCount);

        for (int i = 0; i < deviceCount; i++)
        {
            CUdevice device;
            if (check_cu(cuDeviceGet_f(&device, i)))
            {
                // query device info
                g_devices[i].device = device;
                g_devices[i].ordinal = i;
                check_cu(cuDeviceGetName_f(g_devices[i].name, DeviceInfo::kNameLen, device));
                check_cu(cuDeviceGetAttribute_f(&g_devices[i].is_uva, CU_DEVICE_ATTRIBUTE_UNIFIED_ADDRESSING, device));
                int major = 0;
                int minor = 0;
                check_cu(cuDeviceGetAttribute_f(&major, CU_DEVICE_ATTRIBUTE_COMPUTE_CAPABILITY_MAJOR, device));
                check_cu(cuDeviceGetAttribute_f(&minor, CU_DEVICE_ATTRIBUTE_COMPUTE_CAPABILITY_MINOR, device));
                g_devices[i].arch = 10 * major + minor;

                g_device_map[device] = &g_devices[i];
            }
            else
            {
                return -1;
            }
        }
    }
    else
    {
        return -1;
    }

    return 0;
}


static inline CUcontext get_current_context()
{
    CUcontext ctx;
    if (check_cu(cuCtxGetCurrent_f(&ctx)))
        return ctx;
    else
        return NULL;
}

static inline CUstream get_current_stream()
{
    return static_cast<CUstream>(cuda_context_get_stream(NULL));
}

static ContextInfo* get_context_info(CUcontext ctx)
{
    if (!ctx)
    {
        ctx = get_current_context();
        if (!ctx)
            return NULL;
    }

    auto it = g_contexts.find(ctx);
    if (it != g_contexts.end())
    {
        return &it->second;
    }
    else
    {
        // previously unseen context, add the info
        ContextGuard guard(ctx, true);
        ContextInfo context_info;
        CUdevice device;
        if (check_cu(cuCtxGetDevice_f(&device)))
        {
            context_info.device_info = g_device_map[device];
            auto result = g_contexts.insert(std::make_pair(ctx, context_info));
            return &result.first->second;
        }
    }

    return NULL;
}


// void* alloc_host(size_t s)
// {
//     void* ptr;
//     check_cuda(cudaMallocHost(&ptr, s));
//     return ptr;
// }

// void free_host(void* ptr)
// {
//     cudaFreeHost(ptr);
// }

void* alloc_device(void* context, size_t s)
{
    ContextGuard guard(context);

    void* ptr;
    check_cuda(cudaMalloc(&ptr, s));
    return ptr;
}

void free_device(void* context, void* ptr)
{
    ContextGuard guard(context);

    check_cuda(cudaFree(ptr));
}

void memcpy_h2d(void* context, void* dest, void* src, size_t n)
{
    ContextGuard guard(context);
    
    check_cuda(cudaMemcpyAsync(dest, src, n, cudaMemcpyHostToDevice, get_current_stream()));
}

void memcpy_d2h(void* context, void* dest, void* src, size_t n)
{
    ContextGuard guard(context);

    check_cuda(cudaMemcpyAsync(dest, src, n, cudaMemcpyDeviceToHost, get_current_stream()));
}

void memcpy_d2d(void* context, void* dest, void* src, size_t n)
{
    ContextGuard guard(context);

    check_cuda(cudaMemcpyAsync(dest, src, n, cudaMemcpyDeviceToDevice, get_current_stream()));
}

void memcpy_peer(void* context, void* dest, void* src, size_t n)
{
    ContextGuard guard(context);

    // NB: assumes devices involved support UVA
    check_cuda(cudaMemcpyAsync(dest, src, n, cudaMemcpyDefault, get_current_stream()));
}

__global__ void memset_kernel(int* dest, int value, int n)
{
    const int tid = blockIdx.x*blockDim.x + threadIdx.x;
    
    if (tid < n)
    {
        dest[tid] = value;
    }
}

void memset_device(void* context, void* dest, int value, size_t n)
{
    ContextGuard guard(context);

    if ((n%4) > 0)
    {
        // for unaligned lengths fallback to CUDA memset
        check_cuda(cudaMemsetAsync(dest, value, n, get_current_stream()));
    }
    else
    {
        // custom kernel to support 4-byte values (and slightly lower host overhead)
        const int num_words = n/4;
        wp_launch_device(WP_CURRENT_CONTEXT, memset_kernel, num_words, ((int*)dest, value, num_words));
    }
}


void array_inner_device(uint64_t a, uint64_t b, uint64_t out, int len)
{

}

void array_sum_device(uint64_t a, uint64_t out, int len)
{
    
}


int cuda_driver_version()
{
    int version;
    if (check_cu(cuDriverGetVersion_f(&version)))
        return version;
    else
        return 0;
}

int cuda_toolkit_version()
{
    return CUDA_VERSION;
}

int nvrtc_supported_arch_count()
{
    int count;
    if (check_nvrtc(nvrtcGetNumSupportedArchs(&count)))
        return count;
    else
        return 0;
}

void nvrtc_supported_archs(int* archs)
{
    if (archs)
    {
        check_nvrtc(nvrtcGetSupportedArchs(archs));
    }
}

int cuda_device_get_count()
{
    int count = 0;
    check_cu(cuDeviceGetCount_f(&count));
    return count;
}

void* cuda_device_primary_context_retain(int ordinal)
{
    CUcontext context = NULL;
    CUdevice device;
    if (check_cu(cuDeviceGet_f(&device, ordinal)))
        check_cu(cuDevicePrimaryCtxRetain_f(&context, device));
    return context;
}

void cuda_device_primary_context_release(int ordinal)
{
    CUdevice device;
    if (check_cu(cuDeviceGet_f(&device, ordinal)))
        check_cu(cuDevicePrimaryCtxRelease_f(device));
}

const char* cuda_device_get_name(int ordinal)
{
    if (ordinal >= 0 && ordinal < int(g_devices.size()))
        return g_devices[ordinal].name;
    return NULL;
}

int cuda_device_get_arch(int ordinal)
{
    if (ordinal >= 0 && ordinal < int(g_devices.size()))
        return g_devices[ordinal].arch;
    return 0;
}

int cuda_device_is_uva(int ordinal)
{
    if (ordinal >= 0 && ordinal < int(g_devices.size()))
        return g_devices[ordinal].is_uva;
    return 0;
}

void* cuda_context_get_current()
{
    return get_current_context();
}

void cuda_context_set_current(void* context)
{
    CUcontext ctx = static_cast<CUcontext>(context);
    CUcontext prev_ctx = NULL;
    check_cu(cuCtxGetCurrent_f(&prev_ctx));
    if (ctx != prev_ctx)
    {
        check_cu(cuCtxSetCurrent_f(ctx));
    }
}

void cuda_context_push_current(void* context)
{
    check_cu(cuCtxPushCurrent_f(static_cast<CUcontext>(context)));
}

void cuda_context_pop_current()
{
    CUcontext context;
    check_cu(cuCtxPopCurrent_f(&context));
}

void* cuda_context_create(int device_ordinal)
{
    CUcontext ctx = NULL;
    CUdevice device;
    if (check_cu(cuDeviceGet_f(&device, device_ordinal)))
        check_cu(cuCtxCreate_f(&ctx, 0, device));
    return ctx;
}

void cuda_context_destroy(void* context)
{
    if (context)
    {
        CUcontext ctx = static_cast<CUcontext>(context);

        // ensure this is not the current context
        if (ctx == cuda_context_get_current())
            cuda_context_set_current(NULL);

        // release the cached info about this context
        ContextInfo* info = get_context_info(ctx);
        if (info)
        {
            if (info->stream)
                check_cu(cuStreamDestroy_f(info->stream));
            
            g_contexts.erase(ctx);
        }

        check_cu(cuCtxDestroy_f(ctx));
    }
}

void cuda_context_synchronize(void* context)
{
    ContextGuard guard(context);

    check_cu(cuCtxSynchronize_f());
}

uint64_t cuda_context_check(void* context)
{
    ContextGuard guard(context);

    cudaStreamCaptureStatus status;
    cudaStreamIsCapturing(get_current_stream(), &status);
    
    // do not check during cuda stream capture
    // since we cannot synchronize the device
    if (status == cudaStreamCaptureStatusNone)
    {
        cudaDeviceSynchronize();
        return cudaPeekAtLastError(); 
    }
    else
    {
        return 0;
    }
}


int cuda_context_get_device_ordinal(void* context)
{
    ContextInfo* info = get_context_info(static_cast<CUcontext>(context));
    return info && info->device_info ? info->device_info->ordinal : -1;
}

int cuda_context_is_primary(void* context)
{
    int ordinal = cuda_context_get_device_ordinal(context);
    if (ordinal != -1)
    {
        // there is no CUDA API to check if a context is primary, but we can temporarily
        // acquire the device's primary context to check the pointer
        void* device_primary_context = cuda_device_primary_context_retain(ordinal);
        cuda_device_primary_context_release(ordinal);
        return int(context == device_primary_context);
    }
    return 0;
}

void* cuda_context_get_stream(void* context)
{
    ContextInfo* info = get_context_info(static_cast<CUcontext>(context));
    if (info)
    {
        return info->stream;
    }
    return NULL;
}

void cuda_context_set_stream(void* context, void* stream)
{
    ContextInfo* info = get_context_info(static_cast<CUcontext>(context));
    if (info)
    {
        info->stream = static_cast<CUstream>(stream);
    }
}

int cuda_context_enable_peer_access(void* context, void* peer_context)
{
    if (!context || !peer_context)
    {
        fprintf(stderr, "Warp error: Failed to enable peer access: invalid argument\n");
        return 0;
    }

    if (context == peer_context)
        return 1;  // ok

    CUcontext ctx = static_cast<CUcontext>(context);
    CUcontext peer_ctx = static_cast<CUcontext>(peer_context);

    ContextInfo* info = get_context_info(ctx);
    ContextInfo* peer_info = get_context_info(peer_ctx);
    if (!info || !peer_info)
    {
        fprintf(stderr, "Warp error: Failed to enable peer access: failed to get context info\n");
        return 0;
    }

    // check if same device
    if (info->device_info == peer_info->device_info)
    {
        if (info->device_info->is_uva)
        {
            return 1;  // ok
        }
        else
        {
            fprintf(stderr, "Warp error: Failed to enable peer access: device doesn't support UVA\n");
            return 0;
        }
    }
    else
    {
        // different devices, try to enable
        ContextGuard guard(ctx, true);
        CUresult result = cuCtxEnablePeerAccess_f(peer_ctx, 0);
        if (result == CUDA_SUCCESS || result == CUDA_ERROR_PEER_ACCESS_ALREADY_ENABLED)
        {
            return 1;  // ok
        }
        else
        {
            check_cu(result);
            return 0;
        }
    }
}

int cuda_context_can_access_peer(void* context, void* peer_context)
{
    if (!context || !peer_context)
        return 0;

    if (context == peer_context)
        return 1;

    CUcontext ctx = static_cast<CUcontext>(context);
    CUcontext peer_ctx = static_cast<CUcontext>(peer_context);
    
    ContextInfo* info = get_context_info(ctx);
    ContextInfo* peer_info = get_context_info(peer_ctx);
    if (!info || !peer_info)
        return 0;

    // check if same device
    if (info->device_info == peer_info->device_info)
    {
        if (info->device_info->is_uva)
            return 1;
        else
            return 0;
    }
    else
    {
        // different devices, try to enable
        // TODO: is there a better way to check?
        ContextGuard guard(ctx, true);
        CUresult result = cuCtxEnablePeerAccess_f(peer_ctx, 0);
        if (result == CUDA_SUCCESS || result == CUDA_ERROR_PEER_ACCESS_ALREADY_ENABLED)
            return 1;
        else
            return 0;
    }
}

void* cuda_stream_create(void* context)
{
    CUcontext ctx = context ? static_cast<CUcontext>(context) : get_current_context();
    if (!ctx)
        return NULL;

    ContextGuard guard(context, true);

    CUstream stream;
    if (check_cu(cuStreamCreate_f(&stream, CU_STREAM_DEFAULT)))
        return stream;
    else
        return NULL;
}

void cuda_stream_destroy(void* context, void* stream)
{
    if (!stream)
        return;

    CUcontext ctx = context ? static_cast<CUcontext>(context) : get_current_context();
    if (!ctx)
        return;

    ContextGuard guard(context, true);

    check_cu(cuStreamDestroy_f(static_cast<CUstream>(stream)));
}

void cuda_stream_synchronize(void* context, void* stream)
{
    ContextGuard guard(context);

    check_cu(cuStreamSynchronize_f(static_cast<CUstream>(stream)));
}

void* cuda_stream_get_current()
{
    return get_current_stream();
}

void cuda_stream_wait_event(void* context, void* stream, void* event)
{
    ContextGuard guard(context);

    check_cu(cuStreamWaitEvent_f(static_cast<CUstream>(stream), static_cast<CUevent>(event), 0));
}

void cuda_stream_wait_stream(void* context, void* stream, void* other_stream, void* event)
{
    ContextGuard guard(context);

    check_cu(cuEventRecord_f(static_cast<CUevent>(event), static_cast<CUstream>(other_stream)));
    check_cu(cuStreamWaitEvent_f(static_cast<CUstream>(stream), static_cast<CUevent>(event), 0));
}

void* cuda_event_create(void* context, unsigned flags)
{
    ContextGuard guard(context);

    CUevent event;
    if (check_cu(cuEventCreate_f(&event, flags)))
        return event;
    else
        return NULL;
}

void cuda_event_destroy(void* context, void* event)
{
    ContextGuard guard(context, true);

    check_cu(cuEventDestroy_f(static_cast<CUevent>(event)));
}

void cuda_event_record(void* context, void* event, void* stream)
{
    ContextGuard guard(context);

    check_cu(cuEventRecord_f(static_cast<CUevent>(event), static_cast<CUstream>(stream)));
}

void cuda_graph_begin_capture(void* context)
{
    ContextGuard guard(context);

    check_cuda(cudaStreamBeginCapture(get_current_stream(), cudaStreamCaptureModeGlobal));
}

void* cuda_graph_end_capture(void* context)
{
    ContextGuard guard(context);

    cudaGraph_t graph = NULL;
    check_cuda(cudaStreamEndCapture(get_current_stream(), &graph));

    if (graph)
    {
        // enable to create debug GraphVis visualization of graph
        //cudaGraphDebugDotPrint(graph, "graph.dot", cudaGraphDebugDotFlagsVerbose);

        cudaGraphExec_t graph_exec = NULL;
        check_cuda(cudaGraphInstantiate(&graph_exec, graph, NULL, NULL, 0));
        
        // can use after CUDA 11.4 to permit graphs to capture cudaMallocAsync() operations
        //check_cuda(cudaGraphInstantiateWithFlags(&graph_exec, graph, cudaGraphInstantiateFlagAutoFreeOnLaunch));

        // free source graph
        check_cuda(cudaGraphDestroy(graph));

        return graph_exec;
    }
    else
    {
        return NULL;
    }
}

void cuda_graph_launch(void* context, void* graph_exec)
{
    ContextGuard guard(context);

    check_cuda(cudaGraphLaunch((cudaGraphExec_t)graph_exec, get_current_stream()));
}

void cuda_graph_destroy(void* context, void* graph_exec)
{
    ContextGuard guard(context);

    check_cuda(cudaGraphExecDestroy((cudaGraphExec_t)graph_exec));
}

<<<<<<< HEAD
size_t cuda_compile_program(const char* cuda_src, int arch, const char* include_dir, bool debug, bool verbose, bool verify_fp, bool fast_math, const char* output_file)
=======
size_t cuda_compile_program(const char* cuda_src, int arch, const char* include_dir, bool debug, bool verbose, bool verify_fp, const char* output_path)
>>>>>>> 86bda430
{
    // use file extension to determine whether to output PTX or CUBIN
    const char* output_ext = strrchr(output_path, '.');
    bool use_ptx = output_ext && strcmp(output_ext + 1, "ptx") == 0;

    // check include dir path len (path + option)
    const int max_path = 4096 + 16;
    if (strlen(include_dir) > max_path)
    {
        fprintf(stderr, "Warp error: Include path too long\n");
        return size_t(-1);
    }

    char include_opt[max_path];
    strcpy(include_opt, "--include-path=");
    strcat(include_opt, include_dir);

    const int max_arch = 128;
    char arch_opt[max_arch];

    if (use_ptx)
        snprintf(arch_opt, max_arch, "--gpu-architecture=compute_%d", arch);
    else
        snprintf(arch_opt, max_arch, "--gpu-architecture=sm_%d", arch);

    std::vector<const char*> opts;
    opts.push_back(arch_opt);
    opts.push_back(include_opt);    
    opts.push_back("--device-as-default-execution-space");
    opts.push_back("--std=c++11");
    opts.push_back("--define-macro=WP_CUDA");
    opts.push_back("--define-macro=WP_NO_CRT");
    
    if (debug)
    {
<<<<<<< HEAD
        opts.push_back("--define-macro=DEBUG");
        opts.push_back("--generate-line-info");
        opts.push_back("--device-debug");
    }
    else
        opts.push_back("--define-macro=NDEBUG");

    if (verify_fp)
        opts.push_back("--define-macro=WP_VERIFY_FP");
    else
        opts.push_back("--undefine-macro=WP_VERIFY_FP");
    
    if (fast_math)
        opts.push_back("--use_fast_math");

    


    res = nvrtcCompileProgram(prog, opts.size(), opts.data());

    if (res == NVRTC_SUCCESS)
    {
        // save ptx
        size_t ptx_size;
        nvrtcGetPTXSize(prog, &ptx_size);
=======
        "--device-as-default-execution-space",
        arch_opt,
        "--use_fast_math",
        "--std=c++11",
        "--define-macro=WP_CUDA",
        (verify_fp ? "--define-macro=WP_VERIFY_FP" : "--undefine-macro=WP_VERIFY_FP"),
        "--define-macro=WP_NO_CRT",
        (debug ? "--define-macro=DEBUG" : "--define-macro=NDEBUG"),
        include_opt
    };

    nvrtcProgram prog;
    nvrtcResult res;
>>>>>>> 86bda430

    res = nvrtcCreateProgram(
        &prog,         // prog
        cuda_src,      // buffer
        NULL,          // name
        0,             // numHeaders
        NULL,          // headers
        NULL);         // includeNames

    if (!check_nvrtc(res))
        return size_t(res);

    res = nvrtcCompileProgram(prog, 9, opts);

    if (!check_nvrtc(res) || verbose)
    {
        // get program log
        size_t log_size;
        if (check_nvrtc(nvrtcGetProgramLogSize(prog, &log_size)))
        {
            std::vector<char> log(log_size);
            if (check_nvrtc(nvrtcGetProgramLog(prog, log.data())))
            {
                // todo: figure out better way to return this to python
                if (res != NVRTC_SUCCESS)
                    fprintf(stderr, "%s", log.data());
                else
                    fprintf(stdout, "%s", log.data());
            }
        }

        if (res != NVRTC_SUCCESS)
        {
            nvrtcDestroyProgram(&prog);
            return size_t(res);
        }
    }

    nvrtcResult (*get_output_size)(nvrtcProgram, size_t*);
    nvrtcResult (*get_output_data)(nvrtcProgram, char*);
    const char* output_mode;
    if (use_ptx)
    {
        get_output_size = nvrtcGetPTXSize;
        get_output_data = nvrtcGetPTX;
        output_mode = "wt";
    }
    else
    {
        get_output_size = nvrtcGetCUBINSize;
        get_output_data = nvrtcGetCUBIN;
        output_mode = "wb";
    }

    // save output
    size_t output_size;
    res = get_output_size(prog, &output_size);
    if (check_nvrtc(res))
    {
        std::vector<char> output(output_size);
        res = get_output_data(prog, output.data());
        if (check_nvrtc(res))
        {
            FILE* file = fopen(output_path, output_mode);
            if (file)
            {
                if (fwrite(output.data(), 1, output_size, file) != output_size)
                {
                    fprintf(stderr, "Warp error: Failed to write output file '%s'\n", output_path);
                    res = nvrtcResult(-1);
                }
                fclose(file);
            }
            else
            {
                fprintf(stderr, "Warp error: Failed to open output file '%s'\n", output_path);
                res = nvrtcResult(-1);
            }
        }
    }

    check_nvrtc(nvrtcDestroyProgram(&prog));

    return res;
}

void* cuda_load_module(void* context, const char* path)
{
    ContextGuard guard(context);

    // use file extension to determine whether to load PTX or CUBIN
    const char* input_ext = strrchr(path, '.');
    bool load_ptx = input_ext && strcmp(input_ext + 1, "ptx") == 0;

    std::vector<char> input;

    FILE* file = fopen(path, "rb");
    if (file)
    {
        fseek(file, 0, SEEK_END);
        size_t length = ftell(file);
        fseek(file, 0, SEEK_SET);

        input.resize(length);
        if (fread(input.data(), 1, length, file) != length)
        {
            fprintf(stderr, "Warp error: Failed to read input file '%s'\n", path);
            fclose(file);
            return NULL;
        }
        fclose(file);
    }
    else
    {
        fprintf(stderr, "Warp error: Failed to open input file '%s'\n", path);
        return NULL;
    }

    int driver_cuda_version = 0;
    CUmodule module = NULL;

    if (load_ptx)
    {
        if (check_cu(cuDriverGetVersion_f(&driver_cuda_version)) && driver_cuda_version >= CUDA_VERSION)
        {
            // let the driver compile the PTX

            CUjit_option options[2];
            void *option_vals[2];
            char error_log[8192] = "";
            unsigned int log_size = 8192;
            // Set up loader options
            // Pass a buffer for error message
            options[0] = CU_JIT_ERROR_LOG_BUFFER;
            option_vals[0] = (void*)error_log;
            // Pass the size of the error buffer
            options[1] = CU_JIT_ERROR_LOG_BUFFER_SIZE_BYTES;
            option_vals[1] = (void*)(size_t)log_size;

            if (!check_cu(cuModuleLoadDataEx_f(&module, input.data(), 2, options, option_vals)))
            {
                fprintf(stderr, "Warp error: Loading PTX module failed\n");
                // print error log if not empty
                if (*error_log)
                    fprintf(stderr, "PTX loader error:\n%s\n", error_log);
                return NULL;
            }
        }
        else
        {
            // manually compile the PTX and load as CUBIN

            ContextInfo* context_info = get_context_info(static_cast<CUcontext>(context));
            if (!context_info || !context_info->device_info)
            {
                fprintf(stderr, "Warp error: Failed to determine target architecture\n");
                return NULL;
            }

            int arch = context_info->device_info->arch;

            char arch_opt[128];
            sprintf(arch_opt, "--gpu-name=sm_%d", arch);

            const char* compiler_options[] = { arch_opt };

            nvPTXCompilerHandle compiler = NULL;
            if (!check_nvptx(nvPTXCompilerCreate(&compiler, input.size(), input.data())))
                return NULL;

            if (!check_nvptx(nvPTXCompilerCompile(compiler, sizeof(compiler_options) / sizeof(*compiler_options), compiler_options)))
                return NULL;

            size_t cubin_size = 0;
            if (!check_nvptx(nvPTXCompilerGetCompiledProgramSize(compiler, &cubin_size)))
                return NULL;

            std::vector<char> cubin(cubin_size);
            if (!check_nvptx(nvPTXCompilerGetCompiledProgram(compiler, cubin.data())))
                return NULL;

            check_nvptx(nvPTXCompilerDestroy(&compiler));

            if (!check_cu(cuModuleLoadDataEx_f(&module, cubin.data(), 0, NULL, NULL)))
            {
                fprintf(stderr, "Warp CUDA error: Loading module failed\n");
                return NULL;
            }
        }
    }
    else
    {
        // load CUBIN
        if (!check_cu(cuModuleLoadDataEx_f(&module, input.data(), 0, NULL, NULL)))
        {
            fprintf(stderr, "Warp CUDA error: Loading module failed\n");
            return NULL;
        }
    }

    return module;
}

void cuda_unload_module(void* context, void* module)
{
    ContextGuard guard(context);

    check_cu(cuModuleUnload_f((CUmodule)module));
}

void* cuda_get_kernel(void* context, void* module, const char* name)
{
    ContextGuard guard(context);

    CUfunction kernel = NULL;
    if (!check_cu(cuModuleGetFunction_f(&kernel, (CUmodule)module, name)))
        printf("Warp: Failed to lookup kernel function %s in module\n", name);

    return kernel;
}

size_t cuda_launch_kernel(void* context, void* kernel, size_t dim, void** args)
{
    ContextGuard guard(context);

    const int block_dim = 256;
    const int grid_dim = (dim + block_dim - 1)/block_dim;

    CUresult res = cuLaunchKernel_f(
        (CUfunction)kernel,
        grid_dim, 1, 1,
        block_dim, 1, 1,
        0, get_current_stream(),
        args,
        0);

    check_cu(res);

    return res;
}

// impl. files
#include "bvh.cu"
#include "mesh.cu"
#include "sort.cu"
#include "hashgrid.cu"
#include "marching.cu"
#include "volume_builder.cu"

//#include "spline.inl"
//#include "volume.inl"
<|MERGE_RESOLUTION|>--- conflicted
+++ resolved
@@ -712,11 +712,7 @@
     check_cuda(cudaGraphExecDestroy((cudaGraphExec_t)graph_exec));
 }
 
-<<<<<<< HEAD
-size_t cuda_compile_program(const char* cuda_src, int arch, const char* include_dir, bool debug, bool verbose, bool verify_fp, bool fast_math, const char* output_file)
-=======
-size_t cuda_compile_program(const char* cuda_src, int arch, const char* include_dir, bool debug, bool verbose, bool verify_fp, const char* output_path)
->>>>>>> 86bda430
+size_t cuda_compile_program(const char* cuda_src, int arch, const char* include_dir, bool debug, bool verbose, bool verify_fp, bool fast_math, const char* output_path)
 {
     // use file extension to determine whether to output PTX or CUBIN
     const char* output_ext = strrchr(output_path, '.');
@@ -752,7 +748,6 @@
     
     if (debug)
     {
-<<<<<<< HEAD
         opts.push_back("--define-macro=DEBUG");
         opts.push_back("--generate-line-info");
         opts.push_back("--device-debug");
@@ -768,31 +763,9 @@
     if (fast_math)
         opts.push_back("--use_fast_math");
 
-    
-
-
-    res = nvrtcCompileProgram(prog, opts.size(), opts.data());
-
-    if (res == NVRTC_SUCCESS)
-    {
-        // save ptx
-        size_t ptx_size;
-        nvrtcGetPTXSize(prog, &ptx_size);
-=======
-        "--device-as-default-execution-space",
-        arch_opt,
-        "--use_fast_math",
-        "--std=c++11",
-        "--define-macro=WP_CUDA",
-        (verify_fp ? "--define-macro=WP_VERIFY_FP" : "--undefine-macro=WP_VERIFY_FP"),
-        "--define-macro=WP_NO_CRT",
-        (debug ? "--define-macro=DEBUG" : "--define-macro=NDEBUG"),
-        include_opt
-    };
 
     nvrtcProgram prog;
     nvrtcResult res;
->>>>>>> 86bda430
 
     res = nvrtcCreateProgram(
         &prog,         // prog
@@ -805,7 +778,7 @@
     if (!check_nvrtc(res))
         return size_t(res);
 
-    res = nvrtcCompileProgram(prog, 9, opts);
+    res = nvrtcCompileProgram(prog, int(opts.size()), opts.data());
 
     if (!check_nvrtc(res) || verbose)
     {
