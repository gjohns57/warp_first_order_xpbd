--- conflicted
+++ resolved
@@ -5,13 +5,8 @@
     <meta name="color-scheme" content="light dark"><meta name="generator" content="Docutils 0.19: https://docutils.sourceforge.io/" />
 <link rel="index" title="Index" href="../genindex.html" /><link rel="search" title="Search" href="../search.html" /><link rel="next" title="Profiling" href="profiling.html" /><link rel="prev" title="Basics" href="../basics.html" />
 
-<<<<<<< HEAD
-    <!-- Generated with Sphinx 6.1.3 and Furo 2023.03.27 -->
-        <title>Devices - Warp 0.9.0</title>
-=======
     <!-- Generated with Sphinx 5.3.0 and Furo 2023.03.27 -->
         <title>Devices - Warp 0.10.0</title>
->>>>>>> 4dd7d892
       <link rel="stylesheet" type="text/css" href="../_static/pygments.css" />
     <link rel="stylesheet" type="text/css" href="../_static/styles/furo.css?digest=fad236701ea90a88636c2a8c73b44ae642ed2a53" />
     <link rel="stylesheet" type="text/css" href="../_static/styles/furo-extensions.css?digest=30d1aed668e5c3a91c3e3bf6a60b675221979f0e" />
