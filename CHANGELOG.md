--- conflicted
+++ resolved
@@ -15,11 +15,8 @@
 - Add [documentation](https://nvidia.github.io/warp/modules/runtime.html#launch-objects) for `Launch` objects
   ([GH-428](https://github.com/NVIDIA/warp/issues/428)).
 - Add Array Overwrites section to Differentiability documentation ([docs](https://nvidia.github.io/warp/modules/differentiability.html#array-overwrites)).
-<<<<<<< HEAD
 - Add `wp.randu()` for random uint32 generation.
-=======
 - Add `wp.matrix_from_cols()` and `wp.matrix_from_rows()` ([GH-728](https://github.com/NVIDIA/warp/issues/278)).
->>>>>>> 0b3e4c7b
 
 ### Changed
 
@@ -28,14 +25,11 @@
 - `warp.fem.interpolate()` can now build Jacobian sparse matrices of interpolated functions with respect to a trial field
 - Vector/matrix/quaternion component assignment operations compile and run faster in the backward pass. Assignment should only happen once per component.
 - Multiple warp.sparse routines (`bsr_set_from_triplets`, `bsr_assign`, `bsr_axpy`, `bsr_mm`) now accept a `masked` flag to discard any non-zero not already present in the destination matrix
-<<<<<<< HEAD
 - `warp.sparse.bsr_assign()` no longer requires source and destination block shapes to evenly divide each other
 - `warp.sim.Control` no longer has a `model` attribute ([GH-487](https://github.com/NVIDIA/warp/issues/487))..
 - `warp.sim.Control.reset()` now zeros-out the controls and is deprecated. Use `warp.sim.Control.clear()` instead.
-=======
 - `warp.sparse.bsr_assign()` now longer requires source and destination block shapes to evenly divide each other
 - Deprecate constructing a matrix from vectors using `wp.matrix()`.
->>>>>>> 0b3e4c7b
 
 ### Fixed
 
