# CHANGELOG

## [Upcoming Release] - 2024-??

- Rename function `plot_kernel_jacobians` to `jacobian_plot` in `autograd` module.
- Add support for fp64 `atomic_add`, `atomic_max`, and `atomic_min` ([GH-284](https://github.com/NVIDIA/warp/issues/284)).
- Add support for stream priorities to hint to the device that it should process pending work
  in high-priority streams over pending work in low-priority streams when possible
  ([docs](https://nvidia.github.io/warp/modules/concurrency.html#stream-priorities)).
- Add `wp.mod()` for vector types ([GH-282](https://github.com/NVIDIA/warp/issues/282)).
- Expose the modulo operator `%` to Python's runtime scalar and vector types.
- Add support for local vec/mat/quat component gradient tracking in backwards mode.
- Add support for quaternion indexing (e.g. `q.w`).
<<<<<<< HEAD
- Add support for default argument values for user functions decorated with `wp.func`.

## [1.3.3] - 2024-09-04

- Bug fixes
  - Fix an aliasing issue with zero-copy array initialization from NumPy introduced in Warp 1.3.0.
  - Fix `wp.Volume.load_from_numpy()` behavior when `bg_value` is a sequence of values.
=======
- Fix array in-place op (`+=`, `-=`) adjoints to compute gradients correctly in the backwards pass.
>>>>>>> a69d061f

## [1.3.2] - 2024-08-30

- Bug fixes
  - Fix accuracy of 3x3 SVD ``wp.svd3`` with fp64 numbers ([GH-281](https://github.com/NVIDIA/warp/issues/281)).
  - Fix module hashing when a kernel argument contained a struct array ([GH-287](https://github.com/NVIDIA/warp/issues/287)).
  - Fix a bug in `wp.bvh_query_ray()` where the direction instead of the reciprocal direction was used
  ([GH-288](https://github.com/NVIDIA/warp/issues/288)).
  - Fix errors when launching a CUDA graph after a module is reloaded. Modules that were used during graph capture
    will no longer be unloaded before the graph is released.
  - Fix a bug in `wp.sim.collide.triangle_closest_point_barycentric()` where the returned barycentric coordinates may be
    incorrect when the closest point lies on an edge.
  - Fix 32-bit overflow when array shape is specified using `np.int32`.
  - Fix handling of integer indices in the `input_output_mask` argument to `autograd.jacobian` and
    `autograd.jacobian_fd` ([GH-289](https://github.com/NVIDIA/warp/issues/289)).
  - Fix `ModelBuilder.collapse_fixed_joints()` to correctly update the body centers of mass and the
    `ModelBuilder.articulation_start` array.
  - Fix precedence of closure constants over global constants.
  - Fix quadrature point indexing in `wp.fem.ExplicitQuadrature` (regression from 1.3.0).
- Documentation improvements
  - Add missing return types for built-in functions.
  - Clarify that atomic operations also return the previous value.
  - Clarify that `wp.bvh_query_aabb()` returns parts that overlap the bounding volume.
- Fix a bug in `wp.bvh_query_aabb()` ([GH-288](https://github.com/NVIDIA/warp/issues/288)).
- Fix an aliasing issue with zero-copy array initialization from numpy introduced in 1.3.0
- Fix a bug in `wp.sim.collide.triangle_closest_point_barycentric()` where the returned barycentric coordinates may be incorrect when the closest point lies on an edge.
- Unexposed `wp.rand*()`, `wp.sample*()`, and `wp.poisson()` from Python's runtime.

## [1.3.1] - 2024-07-27

- Remove `wp.synchronize()` from PyTorch autograd function example
- `Tape.check_kernel_array_access()` and `Tape.reset_array_read_flags()` are now private methods.
- Fix reporting unmatched argument types

## [1.3.0] - 2024-07-25

- Warp Core improvements
  - Update to CUDA 12.x by default (requires NVIDIA driver 525 or newer), please see [README.md](https://github.com/nvidia/warp?tab=readme-ov-file#installing) for commands to install CUDA 11.x binaries for older drivers
  - Add information to the module load print outs to indicate whether a module was
  compiled `(compiled)`, loaded from the cache `(cached)`, or was unable to be
  loaded `(error)`.
  - `wp.config.verbose = True` now also prints out a message upon the entry to a `wp.ScopedTimer`.
  - Add `wp.clear_kernel_cache()` to the public API. This is equivalent to `wp.build.clear_kernel_cache()`.
  - Add code-completion support for `wp.config` variables.
  - Remove usage of a static task (thread) index for CPU kernels to address multithreading concerns ([GH-224](https://github.com/NVIDIA/warp/issues/224))
  - Improve error messages for unsupported Python operations such as sequence construction in kernels
  - Update `wp.matmul()` CPU fallback to use dtype explicitly in `np.matmul()` call
  - Add support for PEP 563's `from __future__ import annotations` ([GH-256](https://github.com/NVIDIA/warp/issues/256)).
  - Allow passing external arrays/tensors to `wp.launch()` directly via `__cuda_array_interface__` and `__array_interface__`, up to 2.5x faster conversion from PyTorch
  - Add faster Torch interop path using `return_ctype` argument to `wp.from_torch()`
  - Handle incompatible CUDA driver versions gracefully
  - Add `wp.abs()` and `wp.sign()` for vector types
  - Expose scalar arithmetic operators to Python's runtime (e.g.: `wp.float16(1.23) * wp.float16(2.34)`)
  - Add support for creating volumes with anisotropic transforms
  - Allow users to pass function arguments by keyword in a kernel using standard Python calling semantics
  - Add additional documentation and examples demonstrating `wp.copy()`, `wp.clone()`, and `array.assign()` differentiability
  - Add `__new__()` methods for all class `__del__()` methods to handle when a class instance is created but not instantiated before garbage collection
  - Implement the assignment operator for `wp.quat`
  - Make the geometry-related built-ins available only from within kernels
  - Rename the API-facing query types to remove their `_t` suffix: `wp.BVHQuery`, `wp.HashGridQuery`, `wp.MeshQueryAABB`, `wp.MeshQueryPoint`, and `wp.MeshQueryRay`
  - Add `wp.array(ptr=...)` to allow initializing arrays from pointer addresses inside of kernels ([GH-206](https://github.com/NVIDIA/warp/issues/206))

- `warp.autograd` improvements:
  - New `warp.autograd` module with utility functions `gradcheck()`, `jacobian()`, and `jacobian_fd()` for debugging kernel Jacobians ([docs](https://nvidia.github.io/warp/modules/differentiability.html#measuring-gradient-accuracy))
  - Add array overwrite detection, if `wp.config.verify_autograd_array_access` is true in-place operations on arrays on the Tape that could break gradient computation will be detected ([docs](https://nvidia.github.io/warp/modules/differentiability.html#array-overwrite-tracking))
  - Fix bug where modification of `@wp.func_replay` functions and native snippets would not trigger module recompilation
  - Add documentation for dynamic loop autograd limitations

- `warp.sim` improvements:
  - Improve memory usage and performance for rigid body contact handling when `self.rigid_mesh_contact_max` is zero (default behavior).
  - The `mask` argument to `wp.sim.eval_fk()` now accepts both integer and boolean arrays to mask articulations.
  - Fix handling of `ModelBuilder.joint_act` in `ModelBuilder.collapse_fixed_joints()` (affected floating-base systems)
  - Fix and improve implementation of `ModelBuilder.plot_articulation()` to visualize the articulation tree of a rigid-body mechanism
  - Fix ShapeInstancer `__new__()` method (missing instance return and `*args` parameter)
  - Fix handling of `upaxis` variable in `ModelBuilder` and the rendering thereof in `OpenGLRenderer`

- `warp.sparse` improvements:
  - Sparse matrix allocations (from `bsr_from_triplets()`, `bsr_axpy()`, etc.) can now be captured in CUDA graphs; exact number of non-zeros can be optionally requested asynchronously.
  - `bsr_assign()` now supports changing block shape (including CSR/BSR conversions)
  - Add Python operator overloads for common sparse matrix operations, e.g `A += 0.5 * B`, `y = x @ C`

- `warp.fem` new features and fixes:
  - Support for variable number of nodes per element
  - Global `wp.fem.lookup()` operator now supports `wp.fem.Tetmesh` and `wp.fem.Trimesh2D` geometries
  - Simplified defining custom subdomains (`wp.fem.Subdomain`), free-slip boundary conditions
  - New field types: `wp.fem.UniformField`, `wp.fem.ImplicitField` and `wp.fem.NonconformingField`
  - New `streamlines`, `magnetostatics` and `nonconforming_contact` examples, updated `mixed_elasticity` to use a nonlinear model
  - Function spaces can now export VTK-compatible cells for visualization
  - Fixed edge cases with NanoVDB function spaces
  - Fixed differentiability of `wp.fem.PicQuadrature` w.r.t. positions and measures

## [1.2.2] - 2024-07-04

- Support for NumPy >= 2.0

## [1.2.1] - 2024-06-14

- Fix generic function caching
- Fix Warp not being initialized when constructing arrays with `wp.array()`
- Fix `wp.is_mempool_access_supported()` not resolving the provided device arguments to `wp.context.Device`

## [1.2.0] - 2024-06-06

- Add a not-a-number floating-point constant that can be used as `wp.NAN` or `wp.nan`.
- Add `wp.isnan()`, `wp.isinf()`, and `wp.isfinite()` for scalars, vectors, matrices, etc.
- Improve kernel cache reuse by hashing just the local module constants. Previously, a
  module's hash was affected by all `wp.constant()` variables declared in a Warp program.
- Revised module compilation process to allow multiple processes to use the same kernel cache directory.
  Cached kernels will now be stored in hash-specific subdirectory.
- Add runtime checks for `wp.MarchingCubes` on field dimensions and size
- Fix memory leak in `wp.Mesh` BVH ([GH-225](https://github.com/NVIDIA/warp/issues/225))
- Use C++17 when building the Warp library and user kernels
- Increase PTX target architecture up to `sm_75` (from `sm_70`), enabling Turing ISA features
- Extended NanoVDB support (see `warp.Volume`):
  - Add support for data-agnostic index grids, allocation at voxel granularity
  - New `wp.volume_lookup_index()`, `wp.volume_sample_index()` and generic `wp.volume_sample()`/`wp.volume_lookup()`/`wp.volume_store()` kernel-level functions
  - Zero-copy aliasing of in-memory grids, support for multi-grid buffers
  - Grid introspection and blind data access capabilities
  - `warp.fem` can now work directly on NanoVDB grids using `warp.fem.Nanogrid`
  - Fixed `wp.volume_sample_v()` and `wp.volume_store_*()` adjoints
  - Prevent `wp.volume_store()` from overwriting grid background values
- Improve validation of user-provided fields and values in `warp.fem`
- Support headless rendering of `wp.render.OpenGLRenderer` via `pyglet.options["headless"] = True`
- `wp.render.RegisteredGLBuffer` can fall back to CPU-bound copying if CUDA/OpenGL interop is not available
- Clarify terms for external contributions, please see CONTRIBUTING.md for details
- Improve performance of `wp.sparse.bsr_mm()` by ~5x on benchmark problems
- Fix for XPBD incorrectly indexing into of joint actuations `joint_act` arrays
- Fix for mass matrix gradients computation in `wp.sim.FeatherstoneIntegrator()`
- Fix for handling of `--msvc_path` in build scripts
- Fix for `wp.copy()` params to record dest and src offset parameters on `wp.Tape()`
- Fix for `wp.randn()` to ensure return values are finite
- Fix for slicing of arrays with gradients in kernels
- Fix for function overload caching, ensure module is rebuilt if any function overloads are modified
- Fix for handling of `bool` types in generic kernels
- Publish CUDA 12.5 binaries for Hopper support, see https://github.com/nvidia/warp?tab=readme-ov-file#installing for details

## [1.1.1] - 2024-05-24

- `wp.init()` is no longer required to be called explicitly and will be performed on first call to the API
- Speed up `omni.warp.core`'s startup time

## [1.1.0] - 2024-05-09

- Support returning a value from `@wp.func_native` CUDA functions using type hints
- Improved differentiability of the `wp.sim.FeatherstoneIntegrator`
- Fix gradient propagation for rigid body contacts in `wp.sim.collide()`
- Added support for event-based timing, see `wp.ScopedTimer()`
- Added Tape visualization and debugging functions, see `wp.Tape.visualize()`
- Support constructing Warp arrays from objects that define the `__cuda_array_interface__` attribute
- Support copying a struct to another device, use `struct.to(device)` to migrate struct arrays
- Allow rigid shapes to not have any collisions with other shapes in `wp.sim.Model`
- Change default test behavior to test redundant GPUs (up to 2x)
- Test each example in an individual subprocess
- Polish and optimize various examples and tests
- Allow non-contiguous point arrays to be passed to `wp.HashGrid.build()`
- Upgrade LLVM to 18.1.3 for from-source builds and Linux x86-64 builds
- Build DLL source code as C++17 and require GCC 9.4 as a minimum
- Array clone, assign, and copy are now differentiable
- Use `Ruff` for formatting and linting
- Various documentation improvements (infinity, math constants, etc.)
- Improve URDF importer, handle joint armature
- Allow builtins.bool to be used in Warp data structures
- Use external gradient arrays in backward passes when passed to `wp.launch()`
- Add Conjugate Residual linear solver, see `wp.optim.linear.cr()`
- Fix propagation of gradients on aliased copy of variables in kernels
- Facilitate debugging and speed up `import warp` by eliminating raising any exceptions
- Improve support for nested vec/mat assignments in structs
- Recommend Python 3.9 or higher, which is required for JAX and soon PyTorch.
- Support gradient propagation for indexing sliced multi-dimensional arrays, i.e. `a[i][j]` vs. `a[i, j]`
- Provide an informative message if setting DLL C-types failed, instructing to try rebuilding the library

## [1.0.3] - 2024-04-17

- Add a `support_level` entry to the configuration file of the extensions

## [1.0.2] - 2024-03-22

- Make examples runnable from any location
- Fix the examples not running directly from their Python file
- Add the example gallery to the documentation
- Update `README.md` examples USD location
- Update `example_graph_capture.py` description

## [1.0.1] - 2024-03-15

- Document Device `total_memory` and `free_memory`
- Documentation for allocators, streams, peer access, and generics
- Changed example output directory to current working directory
- Added `python -m warp.examples.browse` for browsing the examples folder
- Print where the USD stage file is being saved
- Added `examples/optim/example_walker.py` sample
- Make the drone example not specific to USD
- Reduce the time taken to run some examples
- Optimise rendering points with a single colour
- Clarify an error message around needing USD
- Raise exception when module is unloaded during graph capture
- Added `wp.synchronize_event()` for blocking the host thread until a recorded event completes
- Flush C print buffers when ending `stdout` capture
- Remove more unneeded CUTLASS files
- Allow setting mempool release threshold as a fractional value

## [1.0.0] - 2024-03-07

- Add `FeatherstoneIntegrator` which provides more stable simulation of articulated rigid body dynamics in generalized coordinates (`State.joint_q` and `State.joint_qd`)
- Introduce `warp.sim.Control` struct to store control inputs for simulations (optional, by default the `Model` control inputs are used as before); integrators now have a different simulation signature: `integrator.simulate(model: Model, state_in: State, state_out: State, dt: float, control: Control)`
- `joint_act` can now behave in 3 modes: with `joint_axis_mode` set to `JOINT_MODE_FORCE` it behaves as a force/torque, with `JOINT_MODE_VELOCITY` it behaves as a velocity target, and with `JOINT_MODE_POSITION` it behaves as a position target; `joint_target` has been removed
- Add adhesive contact to Euler integrators via `Model.shape_materials.ka` which controls the contact distance at which the adhesive force is applied
- Improve handling of visual/collision shapes in URDF importer so visual shapes are not involved in contact dynamics
- Experimental JAX kernel callback support
- Improve module load exception message
- Add `wp.ScopedCapture`
- Removing `enable_backward` warning for callables
- Copy docstrings and annotations from wrapped kernels, functions, structs

## [0.15.1] - 2024-03-05

- Add examples assets to the wheel packages
- Fix broken image link in documentation
- Fix codegen for custom grad functions calling their respective forward functions
- Fix custom grad function handling for functions that have no outputs
- Fix issues when `wp.config.quiet = True`

## [0.15.0] - 2024-03-04

- Add thumbnails to examples gallery
- Apply colored lighting to examples
- Moved `examples` directory under `warp/`
- Add example usage to `python -m warp.tests --help`
- Adding `torch.autograd.function` example + docs
- Add error-checking to array shapes during creation
- Adding `example_graph_capture`
- Add a Diffsim Example of a Drone
- Fix `verify_fp` causing compiler errors and support CPU kernels
- Fix to enable `matmul` to be called in CUDA graph capture
- Enable mempools by default
- Update `wp.launch` to support tuple args
- Fix BiCGSTAB and GMRES producing NaNs when converging early
- Fix warning about backward codegen being disabled in `test_fem`
- Fix `assert_np_equal` when NaN's and tolerance are involved
- Improve error message to discern between CUDA being disabled or not supported
- Support cross-module functions with user-defined gradients
- Suppress superfluous CUDA error when ending capture after errors
- Make output during initialization atomic
- Add `warp.config.max_unroll`, fix custom gradient unrolling
- Support native replay snippets using `@wp.func_native(snippet, replay_snippet=replay_snippet)`
- Look for the CUDA Toolkit in default locations if the `CUDA_PATH` environment variable or `--cuda_path` build option are not used
- Added `wp.ones()` to efficiently create one-initialized arrays
- Rename `wp.config.graph_capture_module_load_default` to `wp.config.enable_graph_capture_module_load_by_default`

## [0.14.0] - 2024-02-19

- Add support for CUDA pooled (stream-ordered) allocators
  - Support memory allocation during graph capture
  - Support copying non-contiguous CUDA arrays during graph capture
  - Improved memory allocation/deallocation performance with pooled allocators
  - Use `wp.config.enable_mempools_at_init` to enable pooled allocators during Warp initialization (if supported)
  - `wp.is_mempool_supported()` - check if a device supports pooled allocators
  - `wp.is_mempool_enabled()`, `wp.set_mempool_enabled()` - enable or disable pooled allocators per device
  - `wp.set_mempool_release_threshold()`, `wp.get_mempool_release_threshold()` - configure memory pool release threshold
- Add support for direct memory access between devices
  - Improved peer-to-peer memory transfer performance if access is enabled
  - Caveat: enabling peer access may impact memory allocation/deallocation performance and increase memory consumption
  - `wp.is_peer_access_supported()` - check if the memory of a device can be accessed by a peer device
  - `wp.is_peer_access_enabled()`, `wp.set_peer_access_enabled()` - manage peer access for memory allocated using default CUDA allocators
  - `wp.is_mempool_access_supported()` - check if the memory pool of a device can be accessed by a peer device
  - `wp.is_mempool_access_enabled()`, `wp.set_mempool_access_enabled()` - manage access for memory allocated using pooled CUDA allocators
- Refined stream synchronization semantics
  - `wp.ScopedStream` can synchronize with the previous stream on entry and/or exit (only sync on entry by default)
  - Functions taking an optional stream argument do no implicit synchronization for max performance (e.g., `wp.copy()`, `wp.launch()`, `wp.capture_launch()`)
- Support for passing a custom `deleter` argument when constructing arrays
  - Deprecation of `owner` argument - use `deleter` to transfer ownership
- Optimizations for various core API functions (e.g., `wp.zeros()`, `wp.full()`, and more)
- Fix `wp.matmul()` to always use the correct CUDA context
- Fix memory leak in BSR transpose
- Fix stream synchronization issues when copying non-contiguous arrays
- API change: `wp.matmul()` no longer accepts a device as a parameter; instead, it infers the correct device from the arrays being multiplied
- Updated DLPack utilities to the latest published standard
  - External arrays can be imported into Warp directly, e.g., `wp.from_dlpack(external_array)`
  - Warp arrays can be exported to consumer frameworks directly, e.g., `jax.dlpack.from_dlpack(warp_array)`
  - Added CUDA stream synchronization for CUDA arrays
  - The original DLPack protocol can still be used for better performance when stream synchronization is not required, see interoperability docs for details
  - `warp.to_dlpack()` is about 3-4x faster in common cases
  - `warp.from_dlpack()` is about 2x faster when called with a DLPack capsule
  - Fixed a small CPU memory leak related to DLPack interop
- Improved performance of creating arrays

## [0.13.1] - 2024-02-22

- Ensure that the results from the `Noise Deform` are deterministic across different Kit sessions

## [0.13.0] - 2024-02-16

- Update the license to *NVIDIA Software License*, allowing commercial use (see `LICENSE.md`)
- Add `CONTRIBUTING.md` guidelines (for NVIDIA employees)
- Hash CUDA `snippet` and `adj_snippet` strings to fix caching
- Fix `build_docs.py` on Windows
- Add missing `.py` extension to `warp/tests/walkthrough_debug`
- Allow `wp.bool` usage in vector and matrix types

## [0.12.0] - 2024-02-05

- Add a warning when the `enable_backward` setting is set to `False` upon calling `wp.Tape.backward()`
- Fix kernels not being recompiled as expected when defined using a closure
- Change the kernel cache appauthor subdirectory to just "NVIDIA"
- Ensure that gradients attached to PyTorch tensors have compatible strides when calling `wp.from_torch()`
- Add a `Noise Deform` node for OmniGraph that deforms points using a perlin/curl noise

## [0.11.0] - 2024-01-23

- Re-release 1.0.0-beta.7 as a non-pre-release 0.11.0 version so it gets selected by `pip install warp-lang`.
- Introducing a new versioning and release process, detailed in `PACKAGING.md` and resembling that of [Python itself](https://devguide.python.org/developer-workflow/development-cycle/#devcycle):
  - The 0.11 release(s) can be found on the `release-0.11` branch.
  - Point releases (if any) go on the same minor release branch and only contain bug fixes, not new features.
  - The `public` branch, previously used to merge releases into and corresponding with the GitHub `main` branch, is retired.

## [1.0.0-beta.7] - 2024-01-23

- Ensure captures are always enclosed in `try`/`finally`
- Only include .py files from the warp subdirectory into wheel packages
- Fix an extension's sample node failing at parsing some version numbers
- Allow examples to run without USD when possible
- Add a setting to disable the main Warp menu in Kit
- Add iterative linear solvers, see `wp.optim.linear.cg`, `wp.optim.linear.bicgstab`, `wp.optim.linear.gmres`, and `wp.optim.linear.LinearOperator`
- Improve error messages around global variables
- Improve error messages around mat/vec assignments
- Support conversion of scalars to native/ctypes, e.g.: `float(wp.float32(1.23))` or `ctypes.c_float(wp.float32(1.23))`
- Add a constant for infinity, see `wp.inf`
- Add a FAQ entry about array assignments
- Add a mass spring cage diff simulation example, see `examples/example_diffsim_mass_spring_cage.py`
- Add `-s`, `--suite` option for only running tests belonging to the given suites
- Fix common spelling mistakes
- Fix indentation of generated code
- Show deprecation warnings only once
- Improve `wp.render.OpenGLRenderer`
- Create the extension's symlink to the *core library* at runtime
- Fix some built-ins failing to compile the backward pass when nested inside if/else blocks
- Update examples with the new variants of the mesh query built-ins
- Fix type members that weren't zero-initialized
- Fix missing adjoint function for `wp.mesh_query_ray()`

## [1.0.0-beta.6] - 2024-01-10

- Do not create CPU copy of grad array when calling `array.numpy()`
- Fix `assert_np_equal()` bug
- Support Linux AArch64 platforms, including Jetson/Tegra devices
- Add parallel testing runner (invoke with `python -m warp.tests`, use `warp/tests/unittest_serial.py` for serial testing)
- Fix support for function calls in `range()`
- `wp.matmul()` adjoints now accumulate
- Expand available operators (e.g. vector @ matrix, scalar as dividend) and improve support for calling native built-ins
- Fix multi-gpu synchronization issue in `sparse.py`
- Add depth rendering to `wp.render.OpenGLRenderer`, document `wp.render`
- Make `wp.atomic_min()`, `wp.atomic_max()` differentiable
- Fix error reporting using the exact source segment
- Add user-friendly mesh query overloads, returning a struct instead of overwriting parameters
- Address multiple differentiability issues
- Fix backpropagation for returning array element references
- Support passing the return value to adjoints
- Add point basis space and explicit point-based quadrature for `wp.fem`
- Support overriding the LLVM project source directory path using `build_lib.py --build_llvm --llvm_source_path=`
- Fix the error message for accessing non-existing attributes
- Flatten faces array for Mesh constructor in URDF parser

## [1.0.0-beta.5] - 2023-11-22

- Fix for kernel caching when function argument types change
- Fix code-gen ordering of dependent structs
- Fix for `wp.Mesh` build on MGPU systems
- Fix for name clash bug with adjoint code: https://github.com/NVIDIA/warp/issues/154
- Add `wp.frac()` for returning the fractional part of a floating point value
- Add support for custom native CUDA snippets using `@wp.func_native` decorator
- Add support for batched matmul with batch size > 2^16-1
- Add support for transposed CUTLASS `wp.matmul()` and additional error checking
- Add support for quad and hex meshes in `wp.fem`
- Detect and warn when C++ runtime doesn't match compiler during build, e.g.: ``libstdc++.so.6: version `GLIBCXX_3.4.30' not found``
- Documentation update for `wp.BVH`
- Documentation and simplified API for runtime kernel specialization `wp.Kernel`

## [1.0.0-beta.4] - 2023-11-01

- Add `wp.cbrt()` for cube root calculation
- Add `wp.mesh_furthest_point_no_sign()` to compute furthest point on a surface from a query point
- Add support for GPU BVH builds, 10-100x faster than CPU builds for large meshes
- Add support for chained comparisons, i.e.: `0 < x < 2`
- Add support for running `wp.fem` examples headless
- Fix for unit test determinism
- Fix for possible GC collection of array during graph capture
- Fix for `wp.utils.array_sum()` output initialization when used with vector types
- Coverage and documentation updates

## [1.0.0-beta.3] - 2023-10-19

- Add support for code coverage scans (test_coverage.py), coverage at 85% in `omni.warp.core`
- Add support for named component access for vector types, e.g.: `a = v.x`
- Add support for lvalue expressions, e.g.: `array[i] += b`
- Add casting constructors for matrix and vector types
- Add support for `type()` operator that can be used to return type inside kernels
- Add support for grid-stride kernels to support kernels with > 2^31-1 thread blocks
- Fix for multi-process initialization warnings
- Fix alignment issues with empty `wp.struct`
- Fix for return statement warning with tuple-returning functions
- Fix for `wp.batched_matmul()` registering the wrong function in the Tape
- Fix and document for `wp.sim` forward + inverse kinematics
- Fix for `wp.func` to return a default value if function does not return on all control paths
- Refactor `wp.fem` support for new basis functions, decoupled function spaces
- Optimizations for `wp.noise` functions, up to 10x faster in most cases
- Optimizations for `type_size_in_bytes()` used in array construction'

### Breaking Changes

- To support grid-stride kernels, `wp.tid()` can no longer be called inside `wp.func` functions.

## [1.0.0-beta.2] - 2023-09-01

- Fix for passing bool into `wp.func` functions
- Fix for deprecation warnings appearing on `stderr`, now redirected to `stdout`
- Fix for using `for i in wp.hash_grid_query(..)` syntax

## [1.0.0-beta.1] - 2023-08-29

- Fix for `wp.float16` being passed as kernel arguments
- Fix for compile errors with kernels using structs in backward pass
- Fix for `wp.Mesh.refit()` not being CUDA graph capturable due to synchronous temp. allocs
- Fix for dynamic texture example flickering / MGPU crashes demo in Kit by reusing `ui.DynamicImageProvider` instances
- Fix for a regression that disabled bundle change tracking in samples
- Fix for incorrect surface velocities when meshes are deforming in `OgnClothSimulate`
- Fix for incorrect lower-case when setting USD stage "up_axis" in examples
- Fix for incompatible gradient types when wrapping PyTorch tensor as a vector or matrix type
- Fix for adding open edges when building cloth constraints from meshes in `wp.sim.ModelBuilder.add_cloth_mesh()`
- Add support for `wp.fabricarray` to directly access Fabric data from Warp kernels, see https://docs.omniverse.nvidia.com/kit/docs/usdrt/latest/docs/usdrt_prim_selection.html for examples
- Add support for user defined gradient functions, see `@wp.func_replay`, and `@wp.func_grad` decorators
- Add support for more OG attribute types in `omni.warp.from_omni_graph()`
- Add support for creating NanoVDB `wp.Volume` objects from dense NumPy arrays
- Add support for `wp.volume_sample_grad_f()` which returns the value + gradient efficiently from an NVDB volume
- Add support for LLVM fp16 intrinsics for half-precision arithmetic
- Add implementation of stochastic gradient descent, see `wp.optim.SGD`
- Add `wp.fem` framework for solving weak-form PDE problems (see https://nvidia.github.io/warp/modules/fem.html)
- Optimizations for `omni.warp` extension load time (2.2s to 625ms cold start)
- Make all `omni.ui` dependencies optional so that Warp unit tests can run headless
- Deprecation of `wp.tid()` outside of kernel functions, users should pass `tid()` values to `wp.func` functions explicitly
- Deprecation of `wp.sim.Model.flatten()` for returning all contained tensors from the model
- Add support for clamping particle max velocity in `wp.sim.Model.particle_max_velocity`
- Remove dependency on `urdfpy` package, improve MJCF parser handling of default values

## [0.10.1] - 2023-07-25

- Fix for large multidimensional kernel launches (> 2^32 threads)
- Fix for module hashing with generics
- Fix for unrolling loops with break or continue statements (will skip unrolling)
- Fix for passing boolean arguments to build_lib.py (previously ignored)
- Fix build warnings on Linux
- Fix for creating array of structs from NumPy structured array
- Fix for regression on kernel load times in Kit when using `wp.sim`
- Update `wp.array.reshape()` to handle `-1` dimensions
- Update margin used by for mesh queries when using `wp.sim.create_soft_body_contacts()`
- Improvements to gradient handling with `wp.from_torch()`, `wp.to_torch()` plus documentation

## [0.10.0] - 2023-07-05

- Add support for macOS universal binaries (x86 + aarch64) for M1+ support
- Add additional methods for SDF generation please see the following new methods:
  - `wp.mesh_query_point_nosign()` - closest point query with no sign determination
  - `wp.mesh_query_point_sign_normal()` - closest point query with sign from angle-weighted normal
  - `wp.mesh_query_point_sign_winding_number()` - closest point query with fast winding number sign determination
- Add CSR/BSR sparse matrix support, see `wp.sparse` module:
  - `wp.sparse.BsrMatrix`
  - `wp.sparse.bsr_zeros()`, `wp.sparse.bsr_set_from_triplets()` for construction
  - `wp.sparse.bsr_mm()`, `wp.sparse_bsr_mv()` for matrix-matrix and matrix-vector products respectively
- Add array-wide utilities:
  - `wp.utils.array_scan()` - prefix sum (inclusive or exclusive)
  - `wp.utils.array_sum()` - sum across array
  - `wp.utils.radix_sort_pairs()` - in-place radix sort (key,value) pairs
- Add support for calling `@wp.func` functions from Python (outside of kernel scope)
- Add support for recording kernel launches using a `wp.Launch` object that can be replayed with low overhead, use `wp.launch(..., record_cmd=True)` to generate a command object
- Optimizations for `wp.struct` kernel arguments, up to 20x faster launches for kernels with large structs or number of params
- Refresh USD samples to use bundle based workflow + change tracking
- Add Python API for manipulating mesh and point bundle data in OmniGraph, see `omni.warp.nodes` module, see `omni.warp.nodes.mesh_create_bundle()`, `omni.warp.nodes.mesh_get_points()`, etc
- Improvements to `wp.array`:
  - Fix a number of array methods misbehaving with empty arrays
  - Fix a number of bugs and memory leaks related to gradient arrays
  - Fix array construction when creating arrays in pinned memory from a data source in pageable memory
  - `wp.empty()` no longer zeroes-out memory and returns an uninitialized array, as intended
  - `array.zero_()` and `array.fill_()` work with non-contiguous arrays
  - Support wrapping non-contiguous NumPy arrays without a copy
  - Support preserving the outer dimensions of NumPy arrays when wrapping them as Warp arrays of vector or matrix types
  - Improve PyTorch and DLPack interop with Warp arrays of arbitrary vectors and matrices
  - `array.fill_()` can now take lists or other sequences when filling arrays of vectors or matrices, e.g. `arr.fill_([[1, 2], [3, 4]])`
  - `array.fill_()` now works with arrays of structs (pass a struct instance)
  - `wp.copy()` gracefully handles copying between non-contiguous arrays on different devices
  - Add `wp.full()` and `wp.full_like()`, e.g., `a = wp.full(shape, value)`
  - Add optional `device` argument to `wp.empty_like()`, `wp.zeros_like()`, `wp.full_like()`, and `wp.clone()`
  - Add `indexedarray` methods `.zero_()`, `.fill_()`, and `.assign()`
  - Fix `indexedarray` methods `.numpy()` and `.list()`
  - Fix `array.list()` to work with arrays of any Warp data type
  - Fix `array.list()` synchronization issue with CUDA arrays
  - `array.numpy()` called on an array of structs returns a structured NumPy array with named fields
  - Improve the performance of creating arrays
- Fix for `Error: No module named 'omni.warp.core'` when running some Kit configurations (e.g.: stubgen)
- Fix for `wp.struct` instance address being included in module content hash
- Fix codegen with overridden function names
- Fix for kernel hashing so it occurs after code generation and before loading to fix a bug with stale kernel cache
- Fix for `wp.BVH.refit()` when executed on the CPU
- Fix adjoint of `wp.struct` constructor
- Fix element accessors for `wp.float16` vectors and matrices in Python
- Fix `wp.float16` members in structs
- Remove deprecated `wp.ScopedCudaGuard()`, please use `wp.ScopedDevice()` instead

## [0.9.0] - 2023-06-01

- Add support for in-place modifications to vector, matrix, and struct types inside kernels (will warn during backward pass with `wp.verbose` if using gradients)
- Add support for step-through VSCode debugging of kernel code with standalone LLVM compiler, see `wp.breakpoint()`, and `walkthrough_debug.py`
- Add support for default values on built-in functions
- Add support for multi-valued `@wp.func` functions
- Add support for `pass`, `continue`, and `break` statements
- Add missing `__sincos_stret` symbol for macOS
- Add support for gradient propagation through `wp.Mesh.points`, and other cases where arrays are passed to native functions
- Add support for Python `@` operator as an alias for `wp.matmul()`
- Add XPBD support for particle-particle collision
- Add support for individual particle radii: `ModelBuilder.add_particle` has a new `radius` argument, `Model.particle_radius` is now a Warp array
- Add per-particle flags as a `Model.particle_flags` Warp array, introduce `PARTICLE_FLAG_ACTIVE` to define whether a particle is being simulated and participates in contact dynamics
- Add support for Python bitwise operators `&`, `|`, `~`, `<<`, `>>`
- Switch to using standalone LLVM compiler by default for `cpu` devices
- Split `omni.warp` into `omni.warp.core` for Omniverse applications that want to use the Warp Python module with minimal additional dependencies
- Disable kernel gradient generation by default inside Omniverse for improved compile times
- Fix for bounds checking on element access of vector/matrix types
- Fix for stream initialization when a custom (non-primary) external CUDA context has been set on the calling thread
- Fix for duplicate `@wp.struct` registration during hot reload
- Fix for array `unot()` operator so kernel writers can use `if not array:` syntax
- Fix for case where dynamic loops are nested within unrolled loops
- Change `wp.hash_grid_point_id()` now returns -1 if the `wp.HashGrid` has not been reserved before
- Deprecate `wp.Model.soft_contact_distance` which is now replaced by `wp.Model.particle_radius`
- Deprecate single scalar particle radius (should be a per-particle array)

## [0.8.2] - 2023-04-21

- Add `ModelBuilder.soft_contact_max` to control the maximum number of soft contacts that can be registered. Use `Model.allocate_soft_contacts(new_count)` to change count on existing `Model` objects.
- Add support for `bool` parameters
- Add support for logical boolean operators with `int` types
- Fix for `wp.quat()` default constructor
- Fix conditional reassignments
- Add sign determination using angle weighted normal version of `wp.mesh_query_point()` as `wp.mesh_query_sign_normal()`
- Add sign determination using winding number of `wp.mesh_query_point()` as `wp.mesh_query_sign_winding_number()`
- Add query point without sign determination `wp.mesh_query_no_sign()`

## [0.8.1] - 2023-04-13

- Fix for regression when passing flattened numeric lists as matrix arguments to kernels
- Fix for regressions when passing `wp.struct` types with uninitialized (`None`) member attributes

## [0.8.0] - 2023-04-05

- Add `Texture Write` node for updating dynamic RTX textures from Warp kernels / nodes
- Add multi-dimensional kernel support to Warp Kernel Node
- Add `wp.load_module()` to pre-load specific modules (pass `recursive=True` to load recursively)
- Add `wp.poisson()` for sampling Poisson distributions
- Add support for UsdPhysics schema see `wp.sim.parse_usd()`
- Add XPBD rigid body implementation plus diff. simulation examples
- Add support for standalone CPU compilation (no host-compiler) with LLVM backed, enable with `--standalone` build option
- Add support for per-timer color in `wp.ScopedTimer()`
- Add support for row-based construction of matrix types outside of kernels
- Add support for setting and getting row vectors for Python matrices, see `matrix.get_row()`, `matrix.set_row()`
- Add support for instantiating `wp.struct` types within kernels
- Add support for indexed arrays, `slice = array[indices]` will now generate a sparse slice of array data
- Add support for generic kernel params, use `def compute(param: Any):`
- Add support for `with wp.ScopedDevice("cuda") as device:` syntax (same for `wp.ScopedStream()`, `wp.Tape()`)
- Add support for creating custom length vector/matrices inside kernels, see `wp.vector()`, and `wp.matrix()`
- Add support for creating identity matrices in kernels with, e.g.: `I = wp.identity(n=3, dtype=float)`
- Add support for unary plus operator (`wp.pos()`)
- Add support for `wp.constant` variables to be used directly in Python without having to use `.val` member
- Add support for nested `wp.struct` types
- Add support for returning `wp.struct` from functions
- Add `--quick` build for faster local dev. iteration (uses a reduced set of SASS arches)
- Add optional `requires_grad` parameter to `wp.from_torch()` to override gradient allocation
- Add type hints for generic vector / matrix types in Python stubs
- Add support for custom user function recording in `wp.Tape()`
- Add support for registering CUTLASS `wp.matmul()` with tape backward pass
- Add support for grids with > 2^31 threads (each dimension may be up to INT_MAX in length)
- Add CPU fallback for `wp.matmul()`
- Optimizations for `wp.launch()`, up to 3x faster launches in common cases
- Fix `wp.randf()` conversion to float to reduce bias for uniform sampling
- Fix capture of `wp.func` and `wp.constant` types from inside Python closures
- Fix for CUDA on WSL
- Fix for matrices in structs
- Fix for transpose indexing for some non-square matrices
- Enable Python faulthandler by default
- Update to VS2019

### Breaking Changes

- `wp.constant` variables can now be treated as their true type, accessing the underlying value through `constant.val` is no longer supported
- `wp.sim.model.ground_plane` is now a `wp.array` to support gradient, users should call `builder.set_ground_plane()` to create the ground 
- `wp.sim` capsule, cones, and cylinders are now aligned with the default USD up-axis

## [0.7.2] - 2023-02-15

- Reduce test time for vec/math types
- Clean-up CUDA disabled build pipeline
- Remove extension.gen.toml to make Kit packages Python version independent
- Handle additional cases for array indexing inside Python

## [0.7.1] - 2023-02-14

- Disabling some slow tests for Kit
- Make unit tests run on first GPU only by default

## [0.7.0] - 2023-02-13

- Add support for arbitrary length / type vector and matrices e.g.: `wp.vec(length=7, dtype=wp.float16)`, see `wp.vec()`, and `wp.mat()`
- Add support for `array.flatten()`, `array.reshape()`, and `array.view()` with NumPy semantics
- Add support for slicing `wp.array` types in Python
- Add `wp.from_ptr()` helper to construct arrays from an existing allocation
- Add support for `break` statements in ranged-for and while loops (backward pass support currently not implemented)
- Add built-in mathematic constants, see `wp.pi`, `wp.e`, `wp.log2e`, etc.
- Add built-in conversion between degrees and radians, see `wp.degrees()`, `wp.radians()`
- Add security pop-up for Kernel Node
- Improve error handling for kernel return values

## [0.6.3] - 2023-01-31

- Add DLPack utilities, see `wp.from_dlpack()`, `wp.to_dlpack()`
- Add Jax utilities, see `wp.from_jax()`, `wp.to_jax()`, `wp.device_from_jax()`, `wp.device_to_jax()`
- Fix for Linux Kit extensions OM-80132, OM-80133

## [0.6.2] - 2023-01-19

- Updated `wp.from_torch()` to support more data types
- Updated `wp.from_torch()` to automatically determine the target Warp data type if not specified
- Updated `wp.from_torch()` to support non-contiguous tensors with arbitrary strides
- Add CUTLASS integration for dense GEMMs, see `wp.matmul()` and `wp.matmul_batched()`
- Add QR and Eigen decompositions for `mat33` types, see `wp.qr3()`, and `wp.eig3()`
- Add default (zero) constructors for matrix types
- Add a flag to suppress all output except errors and warnings (set `wp.config.quiet = True`)
- Skip recompilation when Kernel Node attributes are edited
- Allow optional attributes for Kernel Node
- Allow disabling backward pass code-gen on a per-kernel basis, use `@wp.kernel(enable_backward=False)`
- Replace Python `imp` package with `importlib`
- Fix for quaternion slerp gradients (`wp.quat_slerp()`)

## [0.6.1] - 2022-12-05

- Fix for non-CUDA builds
- Fix strides computation in array_t constructor, fixes a bug with accessing mesh indices through mesh.indices[]
- Disable backward pass code generation for kernel node (4-6x faster compilation)
- Switch to linbuild for universal Linux binaries (affects TeamCity builds only)

## [0.6.0] - 2022-11-28

- Add support for CUDA streams, see `wp.Stream`, `wp.get_stream()`, `wp.set_stream()`, `wp.synchronize_stream()`, `wp.ScopedStream`
- Add support for CUDA events, see `wp.Event`, `wp.record_event()`, `wp.wait_event()`, `wp.wait_stream()`, `wp.Stream.record_event()`, `wp.Stream.wait_event()`, `wp.Stream.wait_stream()`
- Add support for PyTorch stream interop, see `wp.stream_from_torch()`, `wp.stream_to_torch()`
- Add support for allocating host arrays in pinned memory for asynchronous data transfers, use `wp.array(..., pinned=True)` (default is non-pinned)
- Add support for direct conversions between all scalar types, e.g.: `x = wp.uint8(wp.float64(3.0))`
- Add per-module option to enable fast math, use `wp.set_module_options({"fast_math": True})`, fast math is now *disabled* by default
- Add support for generating CUBIN kernels instead of PTX on systems with older drivers
- Add user preference options for CUDA kernel output ("ptx" or "cubin", e.g.: `wp.config.cuda_output = "ptx"` or per-module `wp.set_module_options({"cuda_output": "ptx"})`)
- Add kernel node for OmniGraph
- Add `wp.quat_slerp()`, `wp.quat_to_axis_angle()`, `wp.rotate_rodriquez()` and adjoints for all remaining quaternion operations
- Add support for unrolling for-loops when range is a `wp.constant`
- Add support for arithmetic operators on built-in vector / matrix types outside of `wp.kernel`
- Add support for multiple solution variables in `wp.optim` Adam optimization
- Add nested attribute support for `wp.struct` attributes
- Add missing adjoint implementations for spatial math types, and document all functions with missing adjoints
- Add support for retrieving NanoVDB tiles and voxel size, see `wp.Volume.get_tiles()`, and `wp.Volume.get_voxel_size()`
- Add support for store operations on integer NanoVDB volumes, see `wp.volume_store_i()`
- Expose `wp.Mesh` points, indices, as arrays inside kernels, see `wp.mesh_get()`
- Optimizations for `wp.array` construction, 2-3x faster on average
- Optimizations for URDF import
- Fix various deployment issues by statically linking with all CUDA libs
- Update warp.so/warp.dll to CUDA Toolkit 11.5

## [0.5.1] - 2022-11-01

- Fix for unit tests in Kit

## [0.5.0] - 2022-10-31

- Add smoothed particle hydrodynamics (SPH) example, see `example_sph.py`
- Add support for accessing `array.shape` inside kernels, e.g.: `width = arr.shape[0]`
- Add dependency tracking to hot-reload modules if dependencies were modified
- Add lazy acquisition of CUDA kernel contexts (save ~300Mb of GPU memory in MGPU environments)
- Add BVH object, see `wp.Bvh` and `bvh_query_ray()`, `bvh_query_aabb()` functions
- Add component index operations for `spatial_vector`, `spatial_matrix` types
- Add `wp.lerp()` and `wp.smoothstep()` builtins
- Add `wp.optim` module with implementation of the Adam optimizer for float and vector types
- Add support for transient Python modules (fix for Houdini integration)
- Add `wp.length_sq()`, `wp.trace()` for vector / matrix types respectively
- Add missing adjoints for `wp.quat_rpy()`, `wp.determinant()`
- Add `wp.atomic_min()`, `wp.atomic_max()` operators
- Add vectorized version of `wp.sim.model.add_cloth_mesh()`
- Add NVDB volume allocation API, see `wp.Volume.allocate()`, and `wp.Volume.allocate_by_tiles()`
- Add NVDB volume write methods, see `wp.volume_store_i()`, `wp.volume_store_f()`, `wp.volume_store_v()`
- Add MGPU documentation
- Add example showing how to compute Jacobian of multiple environments in parallel, see `example_jacobian_ik.py`
- Add `wp.Tape.zero()` support for `wp.struct` types
- Make SampleBrowser an optional dependency for Kit extension
- Make `wp.Mesh` object accept both 1d and 2d arrays of face vertex indices
- Fix for reloading of class member kernel / function definitions using `importlib.reload()`
- Fix for hashing of `wp.constants()` not invalidating kernels
- Fix for reload when multiple `.ptx` versions are present
- Improved error reporting during code-gen

## [0.4.3] - 2022-09-20

- Update all samples to use GPU interop path by default
- Fix for arrays > 2GB in length
- Add support for per-vertex USD mesh colors with `wp.render` class

## [0.4.2] - 2022-09-07

- Register Warp samples to the sample browser in Kit
- Add NDEBUG flag to release mode kernel builds
- Fix for particle solver node when using a large number of particles
- Fix for broken cameras in Warp sample scenes

## [0.4.1] - 2022-08-30

- Add geometry sampling methods, see `wp.sample_unit_cube()`, `wp.sample_unit_disk()`, etc
- Add `wp.lower_bound()` for searching sorted arrays
- Add an option for disabling code-gen of backward pass to improve compilation times, see `wp.set_module_options({"enable_backward": False})`, True by default
- Fix for using Warp from Script Editor or when module does not have a `__file__` attribute
- Fix for hot reload of modules containing `wp.func()` definitions
- Fix for debug flags not being set correctly on CUDA when `wp.config.mode == "debug"`, this enables bounds checking on CUDA kernels in debug mode
- Fix for code gen of functions that do not return a value

## [0.4.0] - 2022-08-09

- Fix for FP16 conversions on GPUs without hardware support
- Fix for `runtime = None` errors when reloading the Warp module
- Fix for PTX architecture version when running with older drivers, see `wp.config.ptx_target_arch`
- Fix for USD imports from `__init__.py`, defer them to individual functions that need them
- Fix for robustness issues with sign determination for `wp.mesh_query_point()`
- Fix for `wp.HashGrid` memory leak when creating/destroying grids
- Add CUDA version checks for toolkit and driver
- Add support for cross-module `@wp.struct` references
- Support running even if CUDA initialization failed, use `wp.is_cuda_available()` to check availability
- Statically linking with the CUDA runtime library to avoid deployment issues

### Breaking Changes

- Removed `wp.runtime` reference from the top-level module, as it should be considered private

## [0.3.2] - 2022-07-19

- Remove Torch import from `__init__.py`, defer import to `wp.from_torch()`, `wp.to_torch()`

## [0.3.1] - 2022-07-12

- Fix for marching cubes reallocation after initialization
- Add support for closest point between line segment tests, see `wp.closest_point_edge_edge()` builtin
- Add support for per-triangle elasticity coefficients in simulation, see `wp.sim.ModelBuilder.add_cloth_mesh()`
- Add support for specifying default device, see `wp.set_device()`, `wp.get_device()`, `wp.ScopedDevice`
- Add support for multiple GPUs (e.g., `"cuda:0"`, `"cuda:1"`), see `wp.get_cuda_devices()`, `wp.get_cuda_device_count()`, `wp.get_cuda_device()`
- Add support for explicitly targeting the current CUDA context using device alias `"cuda"`
- Add support for using arbitrary external CUDA contexts, see `wp.map_cuda_device()`, `wp.unmap_cuda_device()`
- Add PyTorch device aliasing functions, see `wp.device_from_torch()`, `wp.device_to_torch()`

### Breaking Changes

- A CUDA device is used by default, if available (aligned with `wp.get_preferred_device()`)
- `wp.ScopedCudaGuard` is deprecated, use `wp.ScopedDevice` instead
- `wp.synchronize()` now synchronizes all devices; for finer-grained control, use `wp.synchronize_device()`
- Device alias `"cuda"` now refers to the current CUDA context, rather than a specific device like `"cuda:0"` or `"cuda:1"`

## [0.3.0] - 2022-07-08

- Add support for FP16 storage type, see `wp.float16`
- Add support for per-dimension byte strides, see `wp.array.strides`
- Add support for passing Python classes as kernel arguments, see `@wp.struct` decorator
- Add additional bounds checks for builtin matrix types
- Add additional floating point checks, see `wp.config.verify_fp`
- Add interleaved user source with generated code to aid debugging
- Add generalized GPU marching cubes implementation, see `wp.MarchingCubes` class
- Add additional scalar*matrix vector operators
- Add support for retrieving a single row from builtin types, e.g.: `r = m33[i]`
- Add  `wp.log2()` and `wp.log10()` builtins
- Add support for quickly instancing `wp.sim.ModelBuilder` objects to improve env. creation performance for RL
- Remove custom CUB version and improve compatibility with CUDA 11.7
- Fix to preserve external user-gradients when calling `wp.Tape.zero()`
- Fix to only allocate gradient of a Torch tensor if `requires_grad=True`
- Fix for missing `wp.mat22` constructor adjoint
- Fix for ray-cast precision in edge case on GPU (watertightness issue)
- Fix for kernel hot-reload when definition changes
- Fix for NVCC warnings on Linux
- Fix for generated function names when kernels are defined as class functions
- Fix for reload of generated CPU kernel code on Linux
- Fix for example scripts to output USD at 60 timecodes per-second (better Kit compatibility)

## [0.2.3] - 2022-06-13

- Fix for incorrect 4d array bounds checking
- Fix for `wp.constant` changes not updating module hash
- Fix for stale CUDA kernel cache when CPU kernels launched first
- Array gradients are now allocated along with the arrays and accessible as `wp.array.grad`, users should take care to always call `wp.Tape.zero()` to clear gradients between different invocations of `wp.Tape.backward()`
- Added `wp.array.fill_()` to set all entries to a scalar value (4-byte values only currently)

### Breaking Changes

- Tape `capture` option has been removed, users can now capture tapes inside existing CUDA graphs (e.g.: inside Torch)
- Scalar loss arrays should now explicitly set `requires_grad=True` at creation time

## [0.2.2] - 2022-05-30

- Fix for `from import *` inside Warp initialization
- Fix for body space velocity when using deforming Mesh objects with scale
- Fix for noise gradient discontinuities affecting `wp.curlnoise()`
- Fix for `wp.from_torch()` to correctly preserve shape
- Fix for URDF parser incorrectly passing density to scale parameter
- Optimizations for startup time from 3s -> 0.3s
- Add support for custom kernel cache location, Warp will now store generated binaries in the user's application directory
- Add support for cross-module function references, e.g.: call another modules @wp.func functions
- Add support for overloading `@wp.func` functions based on argument type
- Add support for calling built-in functions directly from Python interpreter outside kernels (experimental)
- Add support for auto-complete and docstring lookup for builtins in IDEs like VSCode, PyCharm, etc
- Add support for doing partial array copies, see `wp.copy()` for details
- Add support for accessing mesh data directly in kernels, see `wp.mesh_get_point()`, `wp.mesh_get_index()`, `wp.mesh_eval_face_normal()`
- Change to only compile for targets where kernel is launched (e.g.: will not compile CPU unless explicitly requested)

### Breaking Changes

- Builtin methods such as `wp.quat_identity()` now call the Warp native implementation directly and will return a `wp.quat` object instead of NumPy array
- NumPy implementations of many builtin methods have been moved to `wp.utils` and will be deprecated
- Local `@wp.func` functions should not be namespaced when called, e.g.: previously `wp.myfunc()` would work even if `myfunc()` was not a builtin
- Removed `wp.rpy2quat()`, please use `wp.quat_rpy()` instead

## [0.2.1] - 2022-05-11

- Fix for unit tests in Kit

## [0.2.0] - 2022-05-02

### Warp Core

- Fix for unrolling loops with negative bounds
- Fix for unresolved symbol `hash_grid_build_device()` not found when lib is compiled without CUDA support
- Fix for failure to load nvrtc-builtins64_113.dll when user has a newer CUDA toolkit installed on their machine
- Fix for conversion of Torch tensors to `wp.array` with a vector dtype (incorrect row count)
- Fix for `warp.dll` not found on some Windows installations
- Fix for macOS builds on Clang 13.x
- Fix for step-through debugging of kernels on Linux
- Add argument type checking for user defined `@wp.func` functions
- Add support for custom iterable types, supports ranges, hash grid, and mesh query objects
- Add support for multi-dimensional arrays, for example use `x = array[i,j,k]` syntax to address a 3-dimensional array
- Add support for multi-dimensional kernel launches, use `launch(kernel, dim=(i,j,k), ...` and `i,j,k = wp.tid()` to obtain thread indices
- Add support for bounds-checking array memory accesses in debug mode, use `wp.config.mode = "debug"` to enable
- Add support for differentiating through dynamic and nested for-loops
- Add support for evaluating MLP neural network layers inside kernels with custom activation functions, see `wp.mlp()`
- Add additional NVDB sampling methods and adjoints, see `wp.volume_sample_i()`, `wp.volume_sample_f()`, and `wp.volume_sample_vec()`
- Add support for loading zlib compressed NVDB volumes, see `wp.Volume.load_from_nvdb()`
- Add support for triangle intersection testing, see `wp.intersect_tri_tri()`
- Add support for NVTX profile zones in `wp.ScopedTimer()`
- Add support for additional transform and quaternion math operations, see `wp.inverse()`, `wp.quat_to_matrix()`, `wp.quat_from_matrix()`
- Add fast math (`--fast-math`) to kernel compilation by default
- Add `wp.torch` import by default (if PyTorch is installed)

### Warp Kit

- Add Kit menu for browsing Warp documentation and example scenes under 'Window->Warp'
- Fix for OgnParticleSolver.py example when collider is coming from Read Prim into Bundle node

### Warp Sim

- Fix for joint attachment forces
- Fix for URDF importer and floating base support
- Add examples showing how to use differentiable forward kinematics to solve inverse kinematics
- Add examples for URDF cartpole and quadruped simulation

### Breaking Changes

- `wp.volume_sample_world()` is now replaced by `wp.volume_sample_f/i/vec()` which operate in index (local) space. Users should use `wp.volume_world_to_index()` to transform points from world space to index space before sampling.
- `wp.mlp()` expects multi-dimensional arrays instead of one-dimensional arrays for inference, all other semantics remain the same as earlier versions of this API.
- `wp.array.length` member has been removed, please use `wp.array.shape` to access array dimensions, or use `wp.array.size` to get total element count
- Marking `dense_gemm()`, `dense_chol()`, etc methods as experimental until we revisit them

## [0.1.25] - 2022-03-20

- Add support for class methods to be Warp kernels
- Add HashGrid reserve() so it can be used with CUDA graphs
- Add support for CUDA graph capture of tape forward/backward passes
- Add support for Python 3.8.x and 3.9.x
- Add hyperbolic trigonometric functions, see `wp.tanh()`, `wp.sinh()`, `wp.cosh()`
- Add support for floored division on integer types
- Move tests into core library so they can be run in Kit environment

## [0.1.24] - 2022-03-03

### Warp Core

- Add NanoVDB support, see `wp.volume_sample*()` methods
- Add support for reading compile-time constants in kernels, see `wp.constant()`
- Add support for __cuda_array_interface__ protocol for zero-copy interop with PyTorch, see `wp.torch.to_torch()`
- Add support for additional numeric types, i8, u8, i16, u16, etc
- Add better checks for device strings during allocation / launch
- Add support for sampling random numbers with a normal distribution, see `wp.randn()`
- Upgrade to CUDA 11.3
- Update example scenes to Kit 103.1
- Deduce array dtype from np.array when one is not provided
- Fix for ranged for loops with negative step sizes
- Fix for 3d and 4d spherical gradient distributions

## [0.1.23] - 2022-02-17

### Warp Core

- Fix for generated code folder being removed during Showroom installation
- Fix for macOS support
- Fix for dynamic for-loop code gen edge case
- Add procedural noise primitives, see `wp.noise()`, `wp.pnoise()`, `wp.curlnoise()`
- Move simulation helpers our of test into `wp.sim` module

## [0.1.22] - 2022-02-14

### Warp Core

- Fix for .so reloading on Linux
- Fix for while loop code-gen in some edge cases
- Add rounding functions `wp.round()`, `wp.rint()`, `wp.trunc()`, `wp.floor()`, `wp.ceil()`
- Add support for printing strings and formatted strings from kernels
- Add MSVC compiler version detection and require minimum

### Warp Sim

- Add support for universal and compound joint types

## [0.1.21] - 2022-01-19

### Warp Core

- Fix for exception on shutdown in empty `wp.array` objects
- Fix for hot reload of CPU kernels in Kit
- Add hash grid primitive for point-based spatial queries, see `wp.hash_grid_query()`, `wp.hash_grid_query_next()`
- Add new PRNG methods using PCG-based generators, see `wp.rand_init()`, `wp.randf()`, `wp.randi()`
- Add support for AABB mesh queries, see `wp.mesh_query_aabb()`, `wp.mesh_query_aabb_next()`
- Add support for all Python `range()` loop variants
- Add builtin vec2 type and additional math operators, `wp.pow()`, `wp.tan()`, `wp.atan()`, `wp.atan2()`
- Remove dependency on CUDA driver library at build time
- Remove unused NVRTC binary dependencies (50mb smaller Linux distribution)

### Warp Sim

- Bundle import of multiple shapes for simulation nodes
- New OgnParticleVolume node for sampling shapes -> particles
- New OgnParticleSolver node for DEM style granular materials

## [0.1.20] - 2021-11-02

- Updates to the ripple solver for GTC (support for multiple colliders, buoyancy, etc)

## [0.1.19] - 2021-10-15

- Publish from 2021.3 to avoid omni.graph database incompatibilities

## [0.1.18] - 2021-10-08

- Enable Linux support (tested on 20.04)

## [0.1.17] - 2021-09-30

- Fix for 3x3 SVD adjoint
- Fix for A6000 GPU (bump compute model to sm_52 minimum)
- Fix for .dll unload on rebuild
- Fix for possible array destruction warnings on shutdown
- Rename spatial_transform -> transform
- Documentation update

## [0.1.16] - 2021-09-06

- Fix for case where simple assignments (a = b) incorrectly generated reference rather than value copy
- Handle passing zero-length (empty) arrays to kernels

## [0.1.15] - 2021-09-03

- Add additional math library functions (asin, etc)
- Add builtin 3x3 SVD support
- Add support for named constants (True, False, None)
- Add support for if/else statements (differentiable)
- Add custom memset kernel to avoid CPU overhead of cudaMemset()
- Add rigid body joint model to `wp.sim` (based on Brax)
- Add Linux, MacOS support in core library
- Fix for incorrectly treating pure assignment as reference instead of value copy
- Removes the need to transfer array to CPU before numpy conversion (will be done implicitly)
- Update the example OgnRipple wave equation solver to use bundles

## [0.1.14] - 2021-08-09

- Fix for out-of-bounds memory access in CUDA BVH
- Better error checking after kernel launches (use `wp.config.verify_cuda=True`)
- Fix for vec3 normalize adjoint code

## [0.1.13] - 2021-07-29

- Remove OgnShrinkWrap.py test node

## [0.1.12] - 2021-07-29

- Switch to Woop et al.'s watertight ray-tri intersection test
- Disable --fast-math in CUDA compilation step for improved precision

## [0.1.11] - 2021-07-28

- Fix for `wp.mesh_query_ray()` returning incorrect t-value

## [0.1.10] - 2021-07-28

- Fix for OV extension fwatcher filters to avoid hot-reload loop due to OGN regeneration

## [0.1.9] - 2021-07-21

- Fix for loading sibling DLL paths
- Better type checking for built-in function arguments
- Added runtime docs, can now list all builtins using `wp.print_builtins()`

## [0.1.8] - 2021-07-14

- Fix for hot-reload of CUDA kernels
- Add Tape object for replaying differentiable kernels
- Add helpers for Torch interop (convert `torch.Tensor` to `wp.Array`)

## [0.1.7] - 2021-07-05

- Switch to NVRTC for CUDA runtime
- Allow running without host compiler
- Disable asserts in kernel release mode (small perf. improvement)

## [0.1.6] - 2021-06-14

- Look for CUDA toolchain in target-deps

## [0.1.5] - 2021-06-14

- Rename OgLang -> Warp
- Improve CUDA environment error checking
- Clean-up some logging, add verbose mode (`wp.config.verbose`)

## [0.1.4] - 2021-06-10

- Add support for mesh raycast

## [0.1.3] - 2021-06-09

- Add support for unary negation operator
- Add support for mutating variables during dynamic loops (non-differentiable)
- Add support for in-place operators
- Improve kernel cache start up times (avoids adjointing before cache check)
- Update README.md with requirements / examples

## [0.1.2] - 2021-06-03

- Add support for querying mesh velocities
- Add CUDA graph support, see `wp.capture_begin()`, `wp.capture_end()`, `wp.capture_launch()`
- Add explicit initialization phase, `wp.init()`
- Add variational Euler solver (sim)
- Add contact caching, switch to nonlinear friction model (sim)

- Fix for Linux/macOS support

## [0.1.1] - 2021-05-18

- Fix bug with conflicting CUDA contexts

## [0.1.0] - 2021-05-17

- Initial publish for alpha testing<|MERGE_RESOLUTION|>--- conflicted
+++ resolved
@@ -11,7 +11,6 @@
 - Expose the modulo operator `%` to Python's runtime scalar and vector types.
 - Add support for local vec/mat/quat component gradient tracking in backwards mode.
 - Add support for quaternion indexing (e.g. `q.w`).
-<<<<<<< HEAD
 - Add support for default argument values for user functions decorated with `wp.func`.
 
 ## [1.3.3] - 2024-09-04
@@ -19,9 +18,7 @@
 - Bug fixes
   - Fix an aliasing issue with zero-copy array initialization from NumPy introduced in Warp 1.3.0.
   - Fix `wp.Volume.load_from_numpy()` behavior when `bg_value` is a sequence of values.
-=======
 - Fix array in-place op (`+=`, `-=`) adjoints to compute gradients correctly in the backwards pass.
->>>>>>> a69d061f
 
 ## [1.3.2] - 2024-08-30
 
